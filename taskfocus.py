# TaskFocus — Dark GUI Task Manager (Dark Mode, Purple Accent)
# -----------------------------------------------------------
# Features (v1.0):
#   • Dark GUI built with CustomTkinter (purple accent theme)
#   • Persistent JSON storage at C:\\Users\\Public\\Documents\\tasks.json
#   • Tabs: Today, All Tasks, Add Task, Bulk Import
#   • "Today" shows tasks that can be started (start_date <= today), sorted by
#       Priority (High→Medium→Low), Deadline (soonest first), Start Date
#   • New-day focus dialog: choose which tasks to focus on today (⭐)
#   • Edit and mark as done manually; toggle Focus status
#   • Scrollable task lists
#   • tkcalendar DateEntry for Start Date / Deadline pickers
#
# Usage:
#   pip install customtkinter tkcalendar
#   python taskfocus.py
#
# Notes:
#   • All comments and strings are in English, as requested.
#   • You can customize defaults in the CONFIG section.

import itertools
import json
import os
import sys
import re
from datetime import datetime, date, timedelta

import webbrowser
from collections import defaultdict
from urllib.parse import urlparse

import tkinter as tk
from tkinter import messagebox

try:
    import customtkinter as ctk
except ImportError:
    print("Please install customtkinter: pip install customtkinter")
    raise

try:
    from tkcalendar import DateEntry
except ImportError:
    print("Please install tkcalendar: pip install tkcalendar")
    raise

try:
    import matplotlib
    matplotlib.use("Agg")
    from matplotlib import pyplot as plt
    from matplotlib.backends.backend_tkagg import FigureCanvasTkAgg
    MATPLOTLIB_AVAILABLE = True
except ImportError:
    MATPLOTLIB_AVAILABLE = False
    plt = None
    FigureCanvasTkAgg = None

# -------------------------------
# CONFIG
# -------------------------------
DATA_DIR = r"C:\\Users\\Public\\Documents"  # persistent location
DATA_FILE = os.path.join(DATA_DIR, "tasks.json")
THEME_FILE = os.path.join(DATA_DIR, "taskfocus_purple_theme.json")
APP_TITLE = "TaskFocus"

TASK_TYPES = ["Make", "Ask", "Arrange", "Control"]
PRIORITIES = ["High", "Medium", "Low"]
STATUSES = ["open", "done"]

# -------------------------------
# Helpers
# -------------------------------

def ensure_dirs():
    os.makedirs(DATA_DIR, exist_ok=True)


def write_purple_theme_if_missing():
    """Create a minimal CustomTkinter theme JSON with purple accent."""
    if os.path.exists(THEME_FILE):
        return
    theme = {
        "_name": "taskfocus-purple",
        "CTk": {
            "fg_color": ["#1F1F1F", "#1F1F1F"],
            "top_fg_color": ["#1A1A1A", "#1A1A1A"],
            "text_color": ["#111111", "#F1F1F1"],
            "text_color_disabled": ["#8A8A8A", "#6D6D6D"],
            "scaling": 1.0,
            "corner_radius": 12
        },
        "CTkButton": {
            "corner_radius": 10,
            "border_width": 0,
            "fg_color": ["#8B5CF6", "#6D28D9"],
            "hover_color": ["#7C3AED", "#5B21B6"],
            "text_color": ["#FFFFFF", "#FFFFFF"],
            "text_color_disabled": ["#8A8A8A", "#6D6D6D"]
        },
        "CTkFrame": {
            "corner_radius": 16,
            "border_width": 0,
            "fg_color": ["#262626", "#262626"],
            "top_fg_color": ["#1F1F1F", "#1F1F1F"]
        },
        "CTkEntry": {
            "corner_radius": 8,
            "border_width": 0,
            "fg_color": ["#2C2C2C", "#2C2C2C"],
            "border_color": ["#3F3F46", "#3F3F46"],
            "text_color": ["#E5E7EB", "#E5E7EB"],
            "placeholder_text_color": ["#9CA3AF", "#9CA3AF"]
        },
        "CTkOptionMenu": {
            "corner_radius": 8,
            "fg_color": ["#3B3B3B", "#3B3B3B"],
            "button_color": ["#8B5CF6", "#6D28D9"],
            "button_hover_color": ["#7C3AED", "#5B21B6"],
            "text_color": ["#E5E7EB", "#E5E7EB"],
            "dropdown_color": ["#2C2C2C", "#2C2C2C"],
            "dropdown_text_color": ["#E5E7EB", "#E5E7EB"]
        },
        "CTkScrollableFrame": {
            "label_text_color": ["#E5E7EB", "#E5E7EB"],
            "fg_color": ["#1F1F1F", "#1F1F1F"],
            "top_fg_color": ["#1F1F1F", "#1F1F1F"]
        },
        "CTkLabel": {
            "text_color": ["#E5E7EB", "#E5E7EB"]
        },
        "CTkCheckBox": {
            "border_color": ["#8B5CF6", "#6D28D9"],
            "fg_color": ["#8B5CF6", "#6D28D9"],
            "hover_color": ["#7C3AED", "#5B21B6"],
            "text_color": ["#E5E7EB", "#E5E7EB"]
        }
    }
    with open(THEME_FILE, "w", encoding="utf-8") as f:
        json.dump(theme, f, indent=2)


def parse_date(s: str):
    if not s:
        return None
    try:
        return datetime.strptime(s, "%Y-%m-%d").date()
    except ValueError:
        try:
            return datetime.strptime(s, "%d.%m.%Y").date()  # alternative format
        except ValueError:
            return None


def today_str():
    return date.today().strftime("%Y-%m-%d")


PRIORITY_ORDER = {"High": 0, "Medium": 1, "Low": 2}


def sort_key(task: dict):
    pr = PRIORITY_ORDER.get(task.get("priority", "Medium"), 1)
    # Missing/invalid deadlines go to the end
    dl = parse_date(task.get("deadline", "")) or date(9999, 12, 31)
    sd = parse_date(task.get("start_date", "")) or date(9999, 12, 31)
    created = None
    try:
        created = datetime.fromisoformat(task.get("created_at", ""))
    except Exception:
        created = datetime(2099, 1, 1)
<<<<<<< HEAD
    return (pr, dl, sd, created)


def create_dark_date_entry(master) -> DateEntry:
    """Return a DateEntry that matches the dark UI theme."""
    entry = DateEntry(
        master,
        date_pattern='yyyy-mm-dd',
        font=("Segoe UI", 14),
        background="#1E1B4B",
        foreground="#E5E7EB",
        borderwidth=0,
        width=16,
        selectbackground="#8B5CF6",
        selectforeground="#F9FAFB",
        fieldbackground="#111827",
        normalbackground="#1E1B4B",
        normalforeground="#F9FAFB",
        headersbackground="#312E81",
        headersforeground="#E5E7EB",
    )
    try:
        entry.configure(
            insertbackground="#F9FAFB",
            disabledbackground="#1F2937",
            disabledforeground="#6B7280",
        )
    except (tk.TclError, AttributeError):
        # Some tkcalendar builds forward unknown options to the popup Calendar
        # widget, which does not accept these entry-specific attributes. Fail
        # quietly so the dark styling still applies wherever supported.
        pass
    try:
        cal = entry._top_cal  # type: ignore[attr-defined]
        cal.configure(
            background="#111827",
            foreground="#F9FAFB",
            selectbackground="#8B5CF6",
            selectforeground="#F9FAFB",
            headersbackground="#312E81",
            headersforeground="#E5E7EB",
            weekendbackground="#1E1B4B",
            weekendforeground="#F3F4F6",
            othermonthbackground="#111827",
            othermonthforeground="#6B7280",
            disableddaybackground="#1F2937",
            disableddayforeground="#6B7280",
        )
        try:
            cal.configure(font=("Segoe UI", 12))
        except tk.TclError:
            pass
    except Exception:
        # Fallback quietly if tkcalendar internals change.
        pass
    return entry


URL_REGEX = re.compile(r'https?://[^\s<>"\']+')
TRAILING_URL_CHARS = ")]},.;'\":>"


def _normalize_url(raw: str) -> str | None:
    url = raw.strip()
    while url and url[-1] in TRAILING_URL_CHARS:
        url = url[:-1]
    if not url:
        return None
    if url.startswith("www."):
        url = "https://" + url
    if not url.lower().startswith(("http://", "https://")):
        return None
    parsed = urlparse(url)
    if not parsed.scheme or not parsed.netloc:
        return None
    return url


def gather_task_links(task: dict) -> list[str]:
    texts = [task.get("description", "")]
    for session in task.get("sessions", []):
        texts.append(session.get("note", ""))
    seen: set[str] = set()
    links: list[str] = []
    for text in texts:
        if not text:
            continue
        for match in URL_REGEX.findall(text):
            url = _normalize_url(match)
            if url and url.lower() not in seen:
                seen.add(url.lower())
                links.append(url)
    return links


def parse_session_timestamp(value: str | None) -> datetime | None:
    if not value:
        return None
    for fmt in ("%Y-%m-%d %H:%M", "%Y-%m-%dT%H:%M", "%Y-%m-%dT%H:%M:%S"):
        try:
            return datetime.strptime(value, fmt)
        except ValueError:
            continue
    try:
        return datetime.fromisoformat(value)
    except Exception:
        return None


def iso_to_date(value: str | None) -> date | None:
    if not value:
        return None
    try:
        return datetime.fromisoformat(value).date()
    except Exception:
        return None


def make_textbox_copyable(textbox: ctk.CTkTextbox):
    textbox.configure(state="disabled", wrap="word")

    def enable():
        textbox.configure(state="normal")

    def disable():
        textbox.configure(state="disabled")

    def copy_selection() -> None:
        enable()
        try:
            text = textbox.get("sel.first", "sel.last")
        except tk.TclError:
            text = ""
        if text:
            textbox.clipboard_clear()
            textbox.clipboard_append(text)
        textbox.after_idle(disable)

    def select_all():
        enable()
        textbox.tag_add("sel", "1.0", "end-1c")
        textbox.after_idle(disable)

    def block_edit(event):
        modifiers = event.state
        if modifiers & (0x4 | 0x20000 | 0x100000):  # Control or Command
            key = event.keysym.lower()
            if key == "c":
                copy_selection()
            elif key == "a":
                select_all()
        return "break"

    def on_mouse_down(_event):
        enable()

    def on_mouse_up(_event):
        textbox.after_idle(disable)

    def show_menu(event):
        enable()
        menu = tk.Menu(textbox, tearoff=0)
        menu.add_command(label="Copy", command=copy_selection)
        menu.add_command(label="Select All", command=select_all)
        try:
            menu.tk_popup(event.x_root, event.y_root)
            menu.grab_release()
        finally:
            textbox.after_idle(disable)
        return "break"

    def on_copy(_event=None):
        copy_selection()
        return "break"

    def on_select_all(_event=None):
        select_all()
        return "break"

    textbox.bind("<Key>", block_edit)
    textbox.bind("<Button-1>", on_mouse_down)
    textbox.bind("<B1-Motion>", lambda _event: None)
    textbox.bind("<ButtonRelease-1>", on_mouse_up)
    textbox.bind("<FocusOut>", lambda _event: disable())
    textbox.bind("<Control-c>", on_copy)
    textbox.bind("<Control-a>", on_select_all)
    textbox.bind("<Command-c>", on_copy)
    textbox.bind("<Command-a>", on_select_all)
    textbox.bind("<Button-3>", show_menu)
    textbox.bind("<Button-2>", show_menu)


def shorten_url_display(url: str, max_length: int = 36) -> str:
    parsed = urlparse(url)
    display = url
    if parsed.netloc:
        display = parsed.netloc + parsed.path
    if len(display) > max_length:
        return display[: max_length - 1] + "…"
    return display


def parse_minutes_input(raw: str) -> int:
    """Parse flexible minute input supporting m, h, and H:MM formats."""
    if raw is None:
        raise ValueError("No time entered")
    value = raw.strip().lower().replace(" ", "")
    if not value:
        raise ValueError("No time entered")

    try:
        if ":" in value:
            hours_str, mins_str = value.split(":", 1)
            hours = int(hours_str.strip() or 0)
            minutes = int(mins_str.strip() or 0)
            total = hours * 60 + minutes
        elif "h" in value:
            hours_part, minutes_part = value.split("h", 1)
            hours = float(hours_part) if hours_part else 0.0
            minutes_text = minutes_part.replace("m", "") if minutes_part else ""
            minutes = float(minutes_text) if minutes_text else 0.0
            total = int(round(hours * 60 + minutes))
        else:
            suffix = value[-1] if value[-1].isalpha() else ""
            number_part = value[:-1] if suffix else value
            amount = float(number_part)
            if suffix == "h":
                total = int(round(amount * 60))
            else:
                total = int(round(amount))
    except (TypeError, ValueError):
        raise ValueError("Invalid time format") from None

    if total <= 0:
        raise ValueError("Time must be greater than zero")
    return total


# -------------------------------
# Storage
# -------------------------------
class TaskStore:
    def __init__(self, path):
        self.path = path
        self.data = {"tasks": [], "meta": {"last_focus_date": None, "people": []}}
        self.load()

    def load(self):
        ensure_dirs()
        if not os.path.exists(self.path):
            self.save()
        try:
            with open(self.path, "r", encoding="utf-8") as f:
                self.data = json.load(f)
            # Backward compatibility
            if "meta" not in self.data:
                self.data["meta"] = {"last_focus_date": None, "people": []}
            if "people" not in self.data.get("meta", {}):
                self.data["meta"]["people"] = []
            # Ensure defaults on old tasks
            for task in self.data.get("tasks", []):
                self._ensure_task_defaults(task)
                self.register_people(task.get("who_asked"), task.get("assignee"))
        except Exception:
            # Create fresh if corrupted
            self.data = {"tasks": [], "meta": {"last_focus_date": None, "people": []}}
            self.save()

    def save(self):
        ensure_dirs()
        with open(self.path, "w", encoding="utf-8") as f:
            json.dump(self.data, f, indent=2, ensure_ascii=False)

    # --- Task operations ---
    def _ensure_task_defaults(self, task: dict):
        task.setdefault("description", "")
        task.setdefault("assignee", "")
        task.setdefault("time_spent_minutes", 0)
        task.setdefault("sessions", [])
        task.setdefault("completed_at", None)
        return task

    def _next_id(self) -> int:
        if not self.data["tasks"]:
            return 1
        return max(t.get("id", 0) for t in self.data["tasks"]) + 1

    def add_task(self, task: dict) -> dict:
        task = task.copy()
        task.setdefault("id", self._next_id())
        task.setdefault("type", "Make")
        task.setdefault("priority", "Medium")
        task.setdefault("who_asked", "")
        task.setdefault("start_date", today_str())
        task.setdefault("deadline", "")
        task.setdefault("status", "open")
        task.setdefault("focus", False)
        task.setdefault("created_at", datetime.now().isoformat(timespec="seconds"))
        task.setdefault("completed_at", None)
        self.data["tasks"].append(self._ensure_task_defaults(task))
        self.register_people(task.get("who_asked"), task.get("assignee"))
        self.save()
        return task

    def update_task(self, task_id: int, updates: dict):
        for t in self.data["tasks"]:
            if t.get("id") == task_id:
                t.update(updates)
                self._ensure_task_defaults(t)
                self.register_people(t.get("who_asked"), t.get("assignee"))
                self.save()
                return t
        return None
=======
    return (pr, dl, sd, created)


def create_dark_date_entry(master) -> DateEntry:
    """Return a DateEntry that matches the dark UI theme."""
    entry = DateEntry(
        master,
        date_pattern='yyyy-mm-dd',
        font=("Segoe UI", 14),
        background="#1E1B4B",
        foreground="#E5E7EB",
        borderwidth=0,
        width=16,
        selectbackground="#8B5CF6",
        selectforeground="#F9FAFB",
        fieldbackground="#111827",
        normalbackground="#1E1B4B",
        normalforeground="#F9FAFB",
        headersbackground="#312E81",
        headersforeground="#E5E7EB",
    )
    try:
        entry.configure(
            insertbackground="#F9FAFB",
            disabledbackground="#1F2937",
            disabledforeground="#6B7280",
        )
    except (tk.TclError, AttributeError):
        # Some tkcalendar builds forward unknown options to the popup Calendar
        # widget, which does not accept these entry-specific attributes. Fail
        # quietly so the dark styling still applies wherever supported.
        pass
    try:
        cal = entry._top_cal  # type: ignore[attr-defined]
        cal.configure(
            background="#111827",
            foreground="#F9FAFB",
            selectbackground="#8B5CF6",
            selectforeground="#F9FAFB",
            headersbackground="#312E81",
            headersforeground="#E5E7EB",
            weekendbackground="#1E1B4B",
            weekendforeground="#F3F4F6",
            othermonthbackground="#111827",
            othermonthforeground="#6B7280",
            disableddaybackground="#1F2937",
            disableddayforeground="#6B7280",
        )
        try:
            cal.configure(font=("Segoe UI", 12))
        except tk.TclError:
            pass
    except Exception:
        # Fallback quietly if tkcalendar internals change.
        pass
    return entry


def parse_minutes_input(raw: str) -> int:
    """Parse flexible minute input supporting m, h, and H:MM formats."""
    if raw is None:
        raise ValueError("No time entered")
    value = raw.strip().lower().replace(" ", "")
    if not value:
        raise ValueError("No time entered")

    try:
        if ":" in value:
            hours_str, mins_str = value.split(":", 1)
            hours = int(hours_str.strip() or 0)
            minutes = int(mins_str.strip() or 0)
            total = hours * 60 + minutes
        elif "h" in value:
            hours_part, minutes_part = value.split("h", 1)
            hours = float(hours_part) if hours_part else 0.0
            minutes_text = minutes_part.replace("m", "") if minutes_part else ""
            minutes = float(minutes_text) if minutes_text else 0.0
            total = int(round(hours * 60 + minutes))
        else:
            suffix = value[-1] if value[-1].isalpha() else ""
            number_part = value[:-1] if suffix else value
            amount = float(number_part)
            if suffix == "h":
                total = int(round(amount * 60))
            else:
                total = int(round(amount))
    except (TypeError, ValueError):
        raise ValueError("Invalid time format") from None

    if total <= 0:
        raise ValueError("Time must be greater than zero")
    return total


# -------------------------------
# Storage
# -------------------------------
class TaskStore:
    def __init__(self, path):
        self.path = path
        self.data = {"tasks": [], "meta": {"last_focus_date": None, "people": []}}
        self.load()

    def load(self):
        ensure_dirs()
        if not os.path.exists(self.path):
            self.save()
        try:
            with open(self.path, "r", encoding="utf-8") as f:
                self.data = json.load(f)
            # Backward compatibility
            if "meta" not in self.data:
                self.data["meta"] = {"last_focus_date": None, "people": []}
            if "people" not in self.data.get("meta", {}):
                self.data["meta"]["people"] = []
            # Ensure defaults on old tasks
            for task in self.data.get("tasks", []):
                self._ensure_task_defaults(task)
                self.register_people(task.get("who_asked"), task.get("assignee"))
        except Exception:
            # Create fresh if corrupted
            self.data = {"tasks": [], "meta": {"last_focus_date": None, "people": []}}
            self.save()

    def save(self):
        ensure_dirs()
        with open(self.path, "w", encoding="utf-8") as f:
            json.dump(self.data, f, indent=2, ensure_ascii=False)

    # --- Task operations ---
    def _ensure_task_defaults(self, task: dict):
        task.setdefault("description", "")
        task.setdefault("assignee", "")
        task.setdefault("time_spent_minutes", 0)
        task.setdefault("sessions", [])
        return task

    def _next_id(self) -> int:
        if not self.data["tasks"]:
            return 1
        return max(t.get("id", 0) for t in self.data["tasks"]) + 1

    def add_task(self, task: dict) -> dict:
        task = task.copy()
        task.setdefault("id", self._next_id())
        task.setdefault("type", "Make")
        task.setdefault("priority", "Medium")
        task.setdefault("who_asked", "")
        task.setdefault("start_date", today_str())
        task.setdefault("deadline", "")
        task.setdefault("status", "open")
        task.setdefault("focus", False)
        task.setdefault("created_at", datetime.now().isoformat(timespec="seconds"))
        self.data["tasks"].append(self._ensure_task_defaults(task))
        self.register_people(task.get("who_asked"), task.get("assignee"))
        self.save()
        return task

    def update_task(self, task_id: int, updates: dict):
        for t in self.data["tasks"]:
            if t.get("id") == task_id:
                t.update(updates)
                self._ensure_task_defaults(t)
                self.register_people(t.get("who_asked"), t.get("assignee"))
                self.save()
                return t
        return None
>>>>>>> d65a5bbe

    def delete_task(self, task_id: int):
        self.data["tasks"] = [t for t in self.data["tasks"] if t.get("id") != task_id]
        self.save()

    def list_tasks(self, status: str | None = None):
        tasks = list(self.data["tasks"])
        if status in STATUSES:
            tasks = [t for t in tasks if t.get("status") == status]
        return tasks

    def register_people(self, *names: str | None):
        names_clean = [n.strip() for n in names if n and n.strip()]
        if not names_clean:
            return
        current = set(self.data.get("meta", {}).get("people", []))
        updated = False
        for name in names_clean:
            if name not in current:
                current.add(name)
                updated = True
        if updated:
            self.data["meta"]["people"] = sorted(current)

    def get_people(self) -> list[str]:
        return list(self.data.get("meta", {}).get("people", []))

    def append_session(self, task_id: int, minutes: int, note: str):
        for t in self.data.get("tasks", []):
            if t.get("id") == task_id:
                self._ensure_task_defaults(t)
                timestamp = datetime.now().strftime("%Y-%m-%d %H:%M")
                session_entry = {
                    "timestamp": timestamp,
                    "minutes": minutes,
                    "note": note,
                }
                t["sessions"].append(session_entry)
                t["time_spent_minutes"] = int(t.get("time_spent_minutes", 0)) + int(minutes)
                addition = f"[{timestamp}] ({minutes} min)"
                if note:
                    addition += f" {note}"
                existing = t.get("description", "").rstrip()
                if existing:
                    new_desc = existing + "\n" + addition
                else:
                    new_desc = addition
                t["description"] = new_desc
                self.save()
                return session_entry
        return None

    def register_people(self, *names: str | None):
        names_clean = [n.strip() for n in names if n and n.strip()]
        if not names_clean:
            return
        current = set(self.data.get("meta", {}).get("people", []))
        updated = False
        for name in names_clean:
            if name not in current:
                current.add(name)
                updated = True
        if updated:
            self.data["meta"]["people"] = sorted(current)

    def get_people(self) -> list[str]:
        return list(self.data.get("meta", {}).get("people", []))

    def append_session(self, task_id: int, minutes: int, note: str):
        for t in self.data.get("tasks", []):
            if t.get("id") == task_id:
                self._ensure_task_defaults(t)
                timestamp = datetime.now().strftime("%Y-%m-%d %H:%M")
                session_entry = {
                    "timestamp": timestamp,
                    "minutes": minutes,
                    "note": note,
                }
                t["sessions"].append(session_entry)
                t["time_spent_minutes"] = int(t.get("time_spent_minutes", 0)) + int(minutes)
                addition = f"[{timestamp}] ({minutes} min)"
                if note:
                    addition += f" {note}"
                existing = t.get("description", "").rstrip()
                if existing:
                    new_desc = existing + "\n" + addition
                else:
                    new_desc = addition
                t["description"] = new_desc
                self.save()
                return session_entry
        return None

    def register_people(self, *names: str | None):
        names_clean = [n.strip() for n in names if n and n.strip()]
        if not names_clean:
            return
        current = set(self.data.get("meta", {}).get("people", []))
        updated = False
        for name in names_clean:
            if name not in current:
                current.add(name)
                updated = True
        if updated:
            self.data["meta"]["people"] = sorted(current)

    def get_people(self) -> list[str]:
        return list(self.data.get("meta", {}).get("people", []))

    def append_session(self, task_id: int, minutes: int, note: str):
        for t in self.data.get("tasks", []):
            if t.get("id") == task_id:
                self._ensure_task_defaults(t)
                timestamp = datetime.now().strftime("%Y-%m-%d %H:%M")
                session_entry = {
                    "timestamp": timestamp,
                    "minutes": minutes,
                    "note": note,
                }
                t["sessions"].append(session_entry)
                t["time_spent_minutes"] = int(t.get("time_spent_minutes", 0)) + int(minutes)
                addition = f"[{timestamp}] ({minutes} min)"
                if note:
                    addition += f" {note}"
                existing = t.get("description", "").rstrip()
                if existing:
                    new_desc = existing + "\n" + addition
                else:
                    new_desc = addition
                t["description"] = new_desc
                self.save()
                return session_entry
        return None

    def register_people(self, *names: str | None):
        names_clean = [n.strip() for n in names if n and n.strip()]
        if not names_clean:
            return
        current = set(self.data.get("meta", {}).get("people", []))
        updated = False
        for name in names_clean:
            if name not in current:
                current.add(name)
                updated = True
        if updated:
            self.data["meta"]["people"] = sorted(current)

    def get_people(self) -> list[str]:
        return list(self.data.get("meta", {}).get("people", []))

    def append_session(self, task_id: int, minutes: int, note: str):
        for t in self.data.get("tasks", []):
            if t.get("id") == task_id:
                self._ensure_task_defaults(t)
                timestamp = datetime.now().strftime("%Y-%m-%d %H:%M")
                session_entry = {
                    "timestamp": timestamp,
                    "minutes": minutes,
                    "note": note,
                }
                t["sessions"].append(session_entry)
                t["time_spent_minutes"] = int(t.get("time_spent_minutes", 0)) + int(minutes)
                addition = f"[{timestamp}] ({minutes} min)"
                if note:
                    addition += f" {note}"
                existing = t.get("description", "").rstrip()
                if existing:
                    new_desc = existing + "\n" + addition
                else:
                    new_desc = addition
                t["description"] = new_desc
                self.save()
                return session_entry
        return None

    def register_people(self, *names: str | None):
        names_clean = [n.strip() for n in names if n and n.strip()]
        if not names_clean:
            return
        current = set(self.data.get("meta", {}).get("people", []))
        updated = False
        for name in names_clean:
            if name not in current:
                current.add(name)
                updated = True
        if updated:
            self.data["meta"]["people"] = sorted(current)

    def get_people(self) -> list[str]:
        return list(self.data.get("meta", {}).get("people", []))

    def append_session(self, task_id: int, minutes: int, note: str):
        for t in self.data.get("tasks", []):
            if t.get("id") == task_id:
                self._ensure_task_defaults(t)
                timestamp = datetime.now().strftime("%Y-%m-%d %H:%M")
                session_entry = {
                    "timestamp": timestamp,
                    "minutes": minutes,
                    "note": note,
                }
                t["sessions"].append(session_entry)
                t["time_spent_minutes"] = int(t.get("time_spent_minutes", 0)) + int(minutes)
                addition = f"[{timestamp}] ({minutes} min)"
                if note:
                    addition += f" {note}"
                existing = t.get("description", "").rstrip()
                if existing:
                    new_desc = existing + "\n" + addition
                else:
                    new_desc = addition
                t["description"] = new_desc
                self.save()
                return session_entry
        return None

    def register_people(self, *names: str | None):
        names_clean = [n.strip() for n in names if n and n.strip()]
        if not names_clean:
            return
        current = set(self.data.get("meta", {}).get("people", []))
        updated = False
        for name in names_clean:
            if name not in current:
                current.add(name)
                updated = True
        if updated:
            self.data["meta"]["people"] = sorted(current)

    def get_people(self) -> list[str]:
        return list(self.data.get("meta", {}).get("people", []))

    def append_session(self, task_id: int, minutes: int, note: str):
        for t in self.data.get("tasks", []):
            if t.get("id") == task_id:
                self._ensure_task_defaults(t)
                timestamp = datetime.now().strftime("%Y-%m-%d %H:%M")
                session_entry = {
                    "timestamp": timestamp,
                    "minutes": minutes,
                    "note": note,
                }
                t["sessions"].append(session_entry)
                t["time_spent_minutes"] = int(t.get("time_spent_minutes", 0)) + int(minutes)
                addition = f"[{timestamp}] ({minutes} min)"
                if note:
                    addition += f" {note}"
                existing = t.get("description", "").rstrip()
                if existing:
                    new_desc = existing + "\n" + addition
                else:
                    new_desc = addition
                t["description"] = new_desc
                self.save()
                return session_entry
        return None

    def register_people(self, *names: str | None):
        names_clean = [n.strip() for n in names if n and n.strip()]
        if not names_clean:
            return
        current = set(self.data.get("meta", {}).get("people", []))
        updated = False
        for name in names_clean:
            if name not in current:
                current.add(name)
                updated = True
        if updated:
            self.data["meta"]["people"] = sorted(current)

    def get_people(self) -> list[str]:
        return list(self.data.get("meta", {}).get("people", []))

    def append_session(self, task_id: int, minutes: int, note: str):
        for t in self.data.get("tasks", []):
            if t.get("id") == task_id:
                self._ensure_task_defaults(t)
                timestamp = datetime.now().strftime("%Y-%m-%d %H:%M")
                session_entry = {
                    "timestamp": timestamp,
                    "minutes": minutes,
                    "note": note,
                }
                t["sessions"].append(session_entry)
                t["time_spent_minutes"] = int(t.get("time_spent_minutes", 0)) + int(minutes)
                addition = f"[{timestamp}] ({minutes} min)"
                if note:
                    addition += f" {note}"
                existing = t.get("description", "").rstrip()
                if existing:
                    new_desc = existing + "\n" + addition
                else:
                    new_desc = addition
                t["description"] = new_desc
                self.save()
                return session_entry
        return None

    def register_people(self, *names: str | None):
        names_clean = [n.strip() for n in names if n and n.strip()]
        if not names_clean:
            return
        current = set(self.data.get("meta", {}).get("people", []))
        updated = False
        for name in names_clean:
            if name not in current:
                current.add(name)
                updated = True
        if updated:
            self.data["meta"]["people"] = sorted(current)

    def get_people(self) -> list[str]:
        return list(self.data.get("meta", {}).get("people", []))

    def append_session(self, task_id: int, minutes: int, note: str):
        for t in self.data.get("tasks", []):
            if t.get("id") == task_id:
                self._ensure_task_defaults(t)
                timestamp = datetime.now().strftime("%Y-%m-%d %H:%M")
                session_entry = {
                    "timestamp": timestamp,
                    "minutes": minutes,
                    "note": note,
                }
                t["sessions"].append(session_entry)
                t["time_spent_minutes"] = int(t.get("time_spent_minutes", 0)) + int(minutes)
                addition = f"[{timestamp}] ({minutes} min)"
                if note:
                    addition += f" {note}"
                existing = t.get("description", "").rstrip()
                if existing:
                    new_desc = existing + "\n" + addition
                else:
                    new_desc = addition
                t["description"] = new_desc
                self.save()
                return session_entry
        return None

    def eligible_today(self):
        today = date.today()
        return [
            t for t in self.data["tasks"]
            if t.get("status") == "open" and (parse_date(t.get("start_date", "")) or date(1970,1,1)) <= today
        ]

    def focused_today(self):
        return [t for t in self.eligible_today() if t.get("focus") is True]

    def clear_focus(self):
        for t in self.data["tasks"]:
            if t.get("focus"):
                t["focus"] = False
        self.save()

    def set_focus_for_today(self, selected_ids: list[int]):
        # Clear previous focuses, then set for selected ones
        self.clear_focus()
        for t in self.data["tasks"]:
            if t.get("id") in selected_ids and t.get("status") == "open":
                t["focus"] = True
        self.data["meta"]["last_focus_date"] = today_str()
        self.save()


# -------------------------------
# GUI Components
# -------------------------------
<<<<<<< HEAD
class TaskCard(ctk.CTkFrame):
    def __init__(
        self,
        master,
        task: dict,
        on_edit,
        on_done_toggle,
        on_focus_toggle,
        on_start_timer,
        on_log_time,
    ):
        super().__init__(master)
        self.task = task
        self.on_edit = on_edit
        self.on_done_toggle = on_done_toggle
        self.on_focus_toggle = on_focus_toggle
        self.on_start_timer = on_start_timer
        self.on_log_time = on_log_time
        self._layout_mode: str | None = None

        # Left labels container
        self.left_frame = ctk.CTkFrame(self, fg_color="transparent")
        self.left_frame.grid(row=0, column=0, sticky="ew", padx=(12, 6), pady=12)

        title_row = ctk.CTkFrame(self.left_frame, fg_color="transparent")
        title_row.pack(anchor="w", fill="x")

        focus_prefix = "⭐ " if task.get("focus") else ""
        self.title_label = ctk.CTkLabel(
            title_row,
            text=f"{focus_prefix}{task.get('title','(no title)')}",
            font=("Segoe UI", 16, "bold"),
            justify="left",
            anchor="w",
        )
        self.title_label.pack(side="left", padx=(0, 6))

        # Priority badge
        pr = task.get("priority", "Medium")
        pr_color = {
            "High": "#F97316",  # orange
            "Medium": "#A78BFA",  # purple-light
            "Low": "#64748B",    # slate
        }.get(pr, "#A78BFA")
        pr_badge = ctk.CTkLabel(
            title_row,
            text=f" {pr} ",
            fg_color=pr_color,
            text_color="#000000",
            corner_radius=8,
        )
        pr_badge.pack(side="left", pady=2)

        # Meta line
        meta = []
        ttype = task.get("type")
        if ttype:
            meta.append(f"Type: {ttype}")
        who = task.get("who_asked")
        if who:
            meta.append(f"Asked by: {who}")
        assignee = task.get("assignee")
        if assignee:
            meta.append(f"Assignee: {assignee}")
        minutes = int(task.get("time_spent_minutes", 0) or 0)
        if minutes:
            hours, mins = divmod(minutes, 60)
            if hours:
                time_text = f"{hours}h {mins}m" if mins else f"{hours}h"
            else:
                time_text = f"{mins}m"
            meta.append(f"Time spent: {time_text}")
        sd = task.get("start_date") or "—"
        dl = task.get("deadline") or "—"
        overdue = False
        if task.get("status") == "open" and parse_date(task.get("deadline", "")):
            if parse_date(task.get("deadline")) < date.today():
                overdue = True
        dl_text = f"Due: {dl}"
        if overdue:
            dl_text += "  (OVERDUE)"
        top_line = " | ".join(meta)
        if top_line:
            meta_text = f"{top_line}\nStart: {sd} | {dl_text}"
        else:
            meta_text = f"Start: {sd} | {dl_text}"
        self.meta_line = ctk.CTkLabel(self.left_frame, text=meta_text, justify="left", anchor="w")
        self.meta_line.pack(anchor="w", pady=(6, 0))

        desc_text = (task.get("description") or "").strip()
        self.desc_box: ctk.CTkTextbox | None = None
        if desc_text:
            height = self._estimate_text_height(desc_text)
            self.desc_label = ctk.CTkLabel(
                self.left_frame,
                text="Description",
                anchor="w",
                justify="left",
                font=("Segoe UI", 13, "bold"),
            )
            self.desc_label.pack(anchor="w", pady=(8, 2))
            self.desc_box = ctk.CTkTextbox(self.left_frame, height=height)
            self.desc_box.pack(fill="x")
            self.desc_box.insert("1.0", desc_text)
            make_textbox_copyable(self.desc_box)

        self.links = gather_task_links(task)
        self.links_frame: ctk.CTkFrame | None = None
        if self.links:
            self.links_label = ctk.CTkLabel(
                self.left_frame,
                text=f"Links ({len(self.links)})",
                anchor="w",
                justify="left",
            )
            self.links_label.pack(anchor="w", pady=(8, 2))
            self.links_frame = ctk.CTkFrame(self.left_frame, fg_color="transparent")
            self.links_frame.pack(fill="x", pady=(0, 4))
            for url in self.links:
                btn = ctk.CTkButton(
                    self.links_frame,
                    text=f"🔗 {shorten_url_display(url)}",
                    command=lambda url=url: self._open_link(url),
                    height=32,
                    width=0,
                    fg_color="#1E3A8A",
                    hover_color="#1D4ED8",
                    text_color="#E0E7FF",
                    font=("Segoe UI", 13),
                    cursor="hand2",
                )
                btn.pack(fill="x", pady=2)

        # Right buttons
        self.btns_frame = ctk.CTkFrame(self, fg_color="transparent")
        self.btns_frame.grid(row=0, column=1, sticky="e", padx=(6, 12), pady=12)

        focus_active = bool(task.get("focus"))
        focus_icon = "★" if focus_active else "☆"
        self.focus_btn = self._make_button(
            focus_icon,
            lambda: self.on_focus_toggle(task),
            width=48,
        )
        if focus_active:
            self.focus_btn.configure(
                fg_color="#3730A3",
                hover_color="#312E81",
                text_color="#FACC15",
            )
        else:
            self.focus_btn.configure(
                fg_color="#FACC15",
                hover_color="#EAB308",
                text_color="#111827",
            )

        self.timer_btn = self._make_button(
            "Start work",
            lambda: self.on_start_timer(task),
            width=114,
        )
        self.log_btn = self._make_button(
            "Log time",
            lambda: self.on_log_time(task),
            width=102,
        )
        self.edit_btn = self._make_button(
            "Edit",
            lambda: self.on_edit(task),
            width=76,
            fg_color="#374151",
            hover_color="#4B5563",
        )

        done_active = task.get("status") == "done"
        done_text = "Reopen" if done_active else "Done"
        done_fg = "#4B5563" if done_active else "#22C55E"
        done_hover = "#6B7280" if done_active else "#16A34A"
        self.done_btn = self._make_button(
            done_text,
            lambda: self.on_done_toggle(task),
            width=92,
            fg_color=done_fg,
            hover_color=done_hover,
        )

        if not done_active:
            self.done_btn.configure(text_color="#0B1120")

        self._buttons = [
            self.focus_btn,
            self.timer_btn,
            self.log_btn,
            self.edit_btn,
            self.done_btn,
        ]
        self._arrange_buttons("inline")

        self.grid_columnconfigure(0, weight=1)
        self.grid_rowconfigure(0, weight=1)

        self.bind("<Configure>", self._on_configure)

    def _open_link(self, url: str):
        webbrowser.open(url)

    def _estimate_text_height(self, text: str) -> int:
        lines = text.count("\n") + 1
        extra = max(len(text) // 120, 0)
        total_lines = lines + extra
        return max(80, min(240, total_lines * 22))

    def _make_button(
        self,
        text: str,
        command,
        *,
        width: int,
        fg_color: str = "#4C1D95",
        hover_color: str = "#5B21B6",
        text_color: str = "#F9FAFB",
    ) -> ctk.CTkButton:
        return ctk.CTkButton(
            self.btns_frame,
            text=text,
            command=command,
            width=width,
            height=34,
            fg_color=fg_color,
            hover_color=hover_color,
            text_color=text_color,
            font=("Segoe UI", 13),
            corner_radius=6,
        )

    def _arrange_buttons(self, mode: str):
        for btn in self._buttons:
            btn.pack_forget()
        if mode == "stacked":
            for btn in self._buttons:
                btn.pack(fill="x", padx=4, pady=4)
        else:
            for btn in self._buttons:
                btn.pack(side="left", padx=4)
        self._layout_mode = mode

    def _on_configure(self, _event=None):
        width = max(self.winfo_width(), 1)
        wrap = max(width - 220, 260)
        self.title_label.configure(wraplength=wrap)
        self.meta_line.configure(wraplength=wrap)

        mode = "stacked" if width < 1100 else "inline"
        if mode != self._layout_mode:
            if mode == "stacked":
                self.left_frame.grid_configure(row=0, column=0, columnspan=2, sticky="ew", padx=(12, 12), pady=(12, 6))
                self.btns_frame.grid_configure(row=1, column=0, columnspan=2, sticky="ew", padx=(12, 12), pady=(0, 12))
                self._arrange_buttons("stacked")
            else:
                self.left_frame.grid_configure(row=0, column=0, columnspan=1, sticky="ew", padx=(12, 6), pady=12)
                self.btns_frame.grid_configure(row=0, column=1, columnspan=1, sticky="e", padx=(6, 12), pady=12)
                self._arrange_buttons("inline")


class TaskEditor(ctk.CTkToplevel):
    def __init__(self, master, task: dict, on_save, people: list[str]):
        super().__init__(master)
        self.title("Edit Task")
        self.geometry("620x640")
        self.resizable(True, True)
        self.task = task.copy()
        self.on_save = on_save
        initial_people = {p for p in people if p}
        initial_people.update({task.get("who_asked", ""), task.get("assignee", "")})
        self.people = sorted({p for p in initial_people if p})

        container = ctk.CTkFrame(self)
        container.pack(fill="both", expand=True, padx=16, pady=16)

        # Title
        ctk.CTkLabel(container, text="Title").grid(row=0, column=0, sticky="w", pady=(0,4))
        self.title_entry = ctk.CTkEntry(container)
        self.title_entry.grid(row=1, column=0, columnspan=2, sticky="ew", pady=(0,8))
        self.title_entry.insert(0, task.get("title", ""))
=======
class TaskCard(ctk.CTkFrame):
    def __init__(
        self,
        master,
        task: dict,
        on_edit,
        on_done_toggle,
        on_focus_toggle,
        on_start_timer,
        on_log_time,
    ):
        super().__init__(master)
        self.task = task
        self.on_edit = on_edit
        self.on_done_toggle = on_done_toggle
        self.on_focus_toggle = on_focus_toggle
        self.on_start_timer = on_start_timer
        self.on_log_time = on_log_time
        self._layout_mode: str | None = None

        # Left labels container
        self.left_frame = ctk.CTkFrame(self, fg_color="transparent")
        self.left_frame.grid(row=0, column=0, sticky="ew", padx=(12, 6), pady=12)

        title_row = ctk.CTkFrame(self.left_frame, fg_color="transparent")
        title_row.pack(anchor="w", fill="x")

        focus_prefix = "⭐ " if task.get("focus") else ""
        self.title_label = ctk.CTkLabel(
            title_row,
            text=f"{focus_prefix}{task.get('title','(no title)')}",
            font=("Segoe UI", 16, "bold"),
            justify="left",
            anchor="w",
        )
        self.title_label.pack(side="left", padx=(0, 6))

        # Priority badge
        pr = task.get("priority", "Medium")
        pr_color = {
            "High": "#F97316",  # orange
            "Medium": "#A78BFA",  # purple-light
            "Low": "#64748B",    # slate
        }.get(pr, "#A78BFA")
        pr_badge = ctk.CTkLabel(
            title_row,
            text=f" {pr} ",
            fg_color=pr_color,
            text_color="#000000",
            corner_radius=8,
        )
        pr_badge.pack(side="left", pady=2)

        # Meta line
        meta = []
        ttype = task.get("type")
        if ttype:
            meta.append(f"Type: {ttype}")
        who = task.get("who_asked")
        if who:
            meta.append(f"Asked by: {who}")
        assignee = task.get("assignee")
        if assignee:
            meta.append(f"Assignee: {assignee}")
        minutes = int(task.get("time_spent_minutes", 0) or 0)
        if minutes:
            hours, mins = divmod(minutes, 60)
            if hours:
                time_text = f"{hours}h {mins}m" if mins else f"{hours}h"
            else:
                time_text = f"{mins}m"
            meta.append(f"Time spent: {time_text}")
        sd = task.get("start_date") or "—"
        dl = task.get("deadline") or "—"
        overdue = False
        if task.get("status") == "open" and parse_date(task.get("deadline", "")):
            if parse_date(task.get("deadline")) < date.today():
                overdue = True
        dl_text = f"Due: {dl}"
        if overdue:
            dl_text += "  (OVERDUE)"
        top_line = " | ".join(meta)
        if top_line:
            meta_text = f"{top_line}\nStart: {sd} | {dl_text}"
        else:
            meta_text = f"Start: {sd} | {dl_text}"
        self.meta_line = ctk.CTkLabel(self.left_frame, text=meta_text, justify="left", anchor="w")
        self.meta_line.pack(anchor="w", pady=(6, 0))

        # Right buttons
        self.btns_frame = ctk.CTkFrame(self, fg_color="transparent")
        self.btns_frame.grid(row=0, column=1, sticky="e", padx=(6, 12), pady=12)

        focus_active = bool(task.get("focus"))
        focus_icon = "★" if focus_active else "☆"
        self.focus_btn = self._make_button(
            focus_icon,
            lambda: self.on_focus_toggle(task),
            width=48,
        )
        if focus_active:
            self.focus_btn.configure(
                fg_color="#3730A3",
                hover_color="#312E81",
                text_color="#FACC15",
            )
        else:
            self.focus_btn.configure(
                fg_color="#FACC15",
                hover_color="#EAB308",
                text_color="#111827",
            )

        self.timer_btn = self._make_button(
            "Start work",
            lambda: self.on_start_timer(task),
            width=114,
        )
        self.log_btn = self._make_button(
            "Log time",
            lambda: self.on_log_time(task),
            width=102,
        )
        self.edit_btn = self._make_button(
            "Edit",
            lambda: self.on_edit(task),
            width=76,
            fg_color="#374151",
            hover_color="#4B5563",
        )

        done_active = task.get("status") == "done"
        done_text = "Reopen" if done_active else "Done"
        done_fg = "#4B5563" if done_active else "#22C55E"
        done_hover = "#6B7280" if done_active else "#16A34A"
        self.done_btn = self._make_button(
            done_text,
            lambda: self.on_done_toggle(task),
            width=92,
            fg_color=done_fg,
            hover_color=done_hover,
        )

        if not done_active:
            self.done_btn.configure(text_color="#0B1120")

        self._buttons = [
            self.focus_btn,
            self.timer_btn,
            self.log_btn,
            self.edit_btn,
            self.done_btn,
        ]
        self._arrange_buttons("inline")

        self.grid_columnconfigure(0, weight=1)
        self.grid_rowconfigure(0, weight=1)

        self.bind("<Configure>", self._on_configure)

    def _make_button(
        self,
        text: str,
        command,
        *,
        width: int,
        fg_color: str = "#4C1D95",
        hover_color: str = "#5B21B6",
        text_color: str = "#F9FAFB",
    ) -> ctk.CTkButton:
        return ctk.CTkButton(
            self.btns_frame,
            text=text,
            command=command,
            width=width,
            height=34,
            fg_color=fg_color,
            hover_color=hover_color,
            text_color=text_color,
            font=("Segoe UI", 13),
            corner_radius=6,
        )

    def _arrange_buttons(self, mode: str):
        for btn in self._buttons:
            btn.pack_forget()
        if mode == "stacked":
            for btn in self._buttons:
                btn.pack(fill="x", padx=4, pady=4)
        else:
            for btn in self._buttons:
                btn.pack(side="left", padx=4)
        self._layout_mode = mode

    def _on_configure(self, _event=None):
        width = max(self.winfo_width(), 1)
        wrap = max(width - 220, 260)
        self.title_label.configure(wraplength=wrap)
        self.meta_line.configure(wraplength=wrap)

        mode = "stacked" if width < 1100 else "inline"
        if mode != self._layout_mode:
            if mode == "stacked":
                self.left_frame.grid_configure(row=0, column=0, columnspan=2, sticky="ew", padx=(12, 12), pady=(12, 6))
                self.btns_frame.grid_configure(row=1, column=0, columnspan=2, sticky="ew", padx=(12, 12), pady=(0, 12))
                self._arrange_buttons("stacked")
            else:
                self.left_frame.grid_configure(row=0, column=0, columnspan=1, sticky="ew", padx=(12, 6), pady=12)
                self.btns_frame.grid_configure(row=0, column=1, columnspan=1, sticky="e", padx=(6, 12), pady=12)
                self._arrange_buttons("inline")


class TaskEditor(ctk.CTkToplevel):
    def __init__(self, master, task: dict, on_save, people: list[str]):
        super().__init__(master)
        self.title("Edit Task")
        self.geometry("620x640")
        self.resizable(True, True)
        self.task = task.copy()
        self.on_save = on_save
        initial_people = {p for p in people if p}
        initial_people.update({task.get("who_asked", ""), task.get("assignee", "")})
        self.people = sorted({p for p in initial_people if p})

        container = ctk.CTkFrame(self)
        container.pack(fill="both", expand=True, padx=16, pady=16)

        # Title
        ctk.CTkLabel(container, text="Title").grid(row=0, column=0, sticky="w", pady=(0,4))
        self.title_entry = ctk.CTkEntry(container)
        self.title_entry.grid(row=1, column=0, columnspan=2, sticky="ew", pady=(0,8))
        self.title_entry.insert(0, task.get("title", ""))
>>>>>>> d65a5bbe

        # Type + Priority
        ctk.CTkLabel(container, text="Type").grid(row=2, column=0, sticky="w")
        self.type_menu = ctk.CTkOptionMenu(container, values=TASK_TYPES)
        self.type_menu.grid(row=3, column=0, sticky="ew", pady=(0,8))
        self.type_menu.set(task.get("type", TASK_TYPES[0]))

        ctk.CTkLabel(container, text="Priority").grid(row=2, column=1, sticky="w")
        self.pr_menu = ctk.CTkOptionMenu(container, values=PRIORITIES)
        self.pr_menu.grid(row=3, column=1, sticky="ew", pady=(0,8))
        self.pr_menu.set(task.get("priority", PRIORITIES[1]))

<<<<<<< HEAD
        # Who asked & Assignee
        ctk.CTkLabel(container, text="Who asked").grid(row=4, column=0, sticky="w")
        self.who_entry = ctk.CTkComboBox(container, values=self._people_values(), justify="left")
        self.who_entry.grid(row=5, column=0, sticky="ew", pady=(0,8))
        self.who_entry.set(task.get("who_asked", ""))

        ctk.CTkLabel(container, text="Assignee").grid(row=4, column=1, sticky="w")
        self.assignee_entry = ctk.CTkComboBox(container, values=self._people_values(), justify="left")
        self.assignee_entry.grid(row=5, column=1, sticky="ew", pady=(0,8))
        self.assignee_entry.set(task.get("assignee", ""))

        # Start & Deadline (tkcalendar)
        ctk.CTkLabel(container, text="Start Date").grid(row=6, column=0, sticky="w")
        self.start_date = create_dark_date_entry(container)
        self.start_date.grid(row=7, column=0, sticky="ew", pady=(0,8))
        sd = parse_date(task.get("start_date", "")) or date.today()
        self.start_date.set_date(sd)

        ctk.CTkLabel(container, text="Deadline").grid(row=6, column=1, sticky="w")
        self.deadline = create_dark_date_entry(container)
        self.deadline.grid(row=7, column=1, sticky="ew", pady=(0,8))
        dl = parse_date(task.get("deadline", "")) or date.today()
        self.deadline.set_date(dl)

        # Description
        ctk.CTkLabel(container, text="Description").grid(row=8, column=0, columnspan=2, sticky="w")
        self.description_box = ctk.CTkTextbox(container, height=160)
        self.description_box.grid(row=9, column=0, columnspan=2, sticky="nsew", pady=(0,8))
        self.description_box.insert("1.0", task.get("description", ""))

        # Session history (read-only)
        ctk.CTkLabel(container, text="Session history").grid(row=10, column=0, columnspan=2, sticky="w")
        self.history_box = ctk.CTkTextbox(container, height=140)
        self.history_box.grid(row=11, column=0, columnspan=2, sticky="nsew", pady=(0,8))
        self.history_box.insert("1.0", self._format_sessions(task))
        make_textbox_copyable(self.history_box)

        next_row = 12
        self.links = gather_task_links(task)
        if self.links:
            ctk.CTkLabel(container, text=f"Links ({len(self.links)})").grid(row=next_row, column=0, columnspan=2, sticky="w")
            next_row += 1
            links_frame = ctk.CTkFrame(container, fg_color="transparent")
            links_frame.grid(row=next_row, column=0, columnspan=2, sticky="ew", pady=(0,8))
            for url in self.links:
                btn = ctk.CTkButton(
                    links_frame,
                    text=f"🔗 {shorten_url_display(url)}",
                    command=lambda url=url: webbrowser.open(url),
                    height=30,
                    width=0,
                    fg_color="#1E3A8A",
                    hover_color="#1D4ED8",
                    text_color="#E0E7FF",
                    font=("Segoe UI", 13),
                    cursor="hand2",
                )
                btn.pack(fill="x", pady=2)
            next_row += 1

        # Status + Focus
        ctk.CTkLabel(container, text="Status").grid(row=next_row, column=0, sticky="w")
        self.status_menu = ctk.CTkOptionMenu(container, values=STATUSES)
        self.status_menu.grid(row=next_row + 1, column=0, sticky="ew", pady=(0,8))
        self.status_menu.set(task.get("status", "open"))

        self.focus_var = tk.BooleanVar(value=task.get("focus", False))
        self.focus_chk = ctk.CTkCheckBox(container, text="Focus for Today", variable=self.focus_var)
        self.focus_chk.grid(row=next_row + 1, column=1, sticky="w")

        # Buttons
        btns = ctk.CTkFrame(container, fg_color="transparent")
        btns.grid(row=next_row + 2, column=0, columnspan=2, sticky="e", pady=(8,0))
        ctk.CTkButton(btns, text="Cancel", command=self.destroy).pack(side="right", padx=6)
        ctk.CTkButton(btns, text="Save", command=self._save).pack(side="right", padx=6)

        container.columnconfigure(0, weight=1)
        container.columnconfigure(1, weight=1)
        container.rowconfigure(9, weight=1)
        container.rowconfigure(11, weight=1)

    def _save(self):
        updated = {
            "title": self.title_entry.get().strip(),
            "type": self.type_menu.get(),
            "priority": self.pr_menu.get(),
            "who_asked": self.who_entry.get().strip(),
            "assignee": self.assignee_entry.get().strip(),
            "start_date": self.start_date.get_date().strftime('%Y-%m-%d'),
            "deadline": self.deadline.get_date().strftime('%Y-%m-%d'),
            "status": self.status_menu.get(),
            "focus": bool(self.focus_var.get()),
            "description": self.description_box.get("1.0", tk.END).strip(),
        }
        if not updated["title"]:
            messagebox.showwarning("Validation", "Title cannot be empty")
            return
        self.on_save(updated)
        self.destroy()

    def _people_values(self) -> list[str]:
        return [""] + self.people

    def _format_sessions(self, task: dict) -> str:
        sessions = task.get("sessions") or []
        if not sessions:
            return "No sessions recorded yet."
        lines = []
        for session in sessions:
            ts = session.get("timestamp", "?")
            minutes = session.get("minutes", 0)
            note = session.get("note", "")
            line = f"{ts} — {minutes} min"
            if note:
                line += f": {note}"
            lines.append(line)
        return "\n".join(lines)


class SessionLogDialog(ctk.CTkToplevel):
    def __init__(
        self,
        master,
        *,
        title: str,
        preset_minutes: int | None = None,
        allow_minutes_edit: bool = True,
        prompt: str,
    ):
        super().__init__(master)
        self.title(title)
        self.geometry("540x440")
        self.minsize(480, 360)
        self.transient(master)
        self.grab_set()
        self.result: tuple[int, str] | None = None

        container = ctk.CTkFrame(self)
        container.pack(fill="both", expand=True, padx=18, pady=18)

        time_label = ctk.CTkLabel(container, text="Minutes spent", font=("Segoe UI", 14, "bold"))
        time_label.pack(anchor="w")

        self.minutes_var = tk.StringVar()
        if preset_minutes is not None:
            self.minutes_var.set(str(preset_minutes))
        self.error_label = ctk.CTkLabel(container, text="", text_color="#F87171")
        self.minutes_entry = ctk.CTkEntry(container, textvariable=self.minutes_var, font=("Segoe UI", 14))
        self.minutes_entry.pack(fill="x", pady=(4, 12))
        if not allow_minutes_edit and preset_minutes is not None:
            self.minutes_entry.configure(state="disabled")
        else:
            self.minutes_var.trace_add("write", lambda *_: self.error_label.configure(text=""))

        ctk.CTkLabel(
            container,
            text=prompt,
            justify="left",
            anchor="w",
        ).pack(anchor="w")

        self.note_box = ctk.CTkTextbox(container, height=220)
        self.note_box.configure(font=("Segoe UI", 13), wrap="word")
        self.note_box.pack(fill="both", expand=True, pady=(8, 12))

        self.error_label.pack(anchor="w", pady=(0, 8))

        btns = ctk.CTkFrame(container, fg_color="transparent")
        btns.pack(fill="x")
        ctk.CTkButton(btns, text="Cancel", command=self._cancel).pack(side="right", padx=6)
        ctk.CTkButton(btns, text="Save", command=self._submit).pack(side="right", padx=6)

        if allow_minutes_edit and preset_minutes is None:
            self.minutes_entry.focus_set()
        else:
            self.note_box.focus_set()

        self.bind("<Return>", self._submit_event)
        self.bind("<Escape>", self._cancel_event)
        self.protocol("WM_DELETE_WINDOW", self._cancel)

    def show(self) -> tuple[int, str] | None:
        self.wait_window()
        return self.result

    def _submit_event(self, _event=None):
        self._submit()

    def _cancel_event(self, _event=None):
        self._cancel()

    def _submit(self):
        try:
            minutes = parse_minutes_input(self.minutes_var.get())
        except ValueError as exc:
            self.error_label.configure(text=str(exc))
            return
        note = self.note_box.get("1.0", tk.END).strip()
        self.result = (minutes, note)
        self.destroy()

    def _cancel(self):
        self.result = None
        self.destroy()


class PomodoroWindow(ctk.CTkToplevel):
    def __init__(self, master, task: dict, on_complete, on_close):
        super().__init__(master)
        self.title(f"Timer — {task.get('title', 'Task')}")
        self.geometry("360x260")
        self.resizable(False, False)
        self.on_complete = on_complete
        self.on_close = on_close
        self._after_id = None
        self._timer_running = False
        self._total_minutes = 0
        self._remaining_seconds = 0

        self.label = ctk.CTkLabel(self, text=f"Task: {task.get('title', '(no title)')}", wraplength=320)
        self.label.pack(pady=(16, 8), padx=16)

        entry_frame = ctk.CTkFrame(self, fg_color="transparent")
        entry_frame.pack(pady=(0, 12))
        ctk.CTkLabel(entry_frame, text="Minutes to focus:").pack(side="left", padx=(0, 8))
        self.minutes_var = tk.StringVar(value="25")
        self.minutes_entry = ctk.CTkEntry(entry_frame, textvariable=self.minutes_var, width=80)
        self.minutes_entry.pack(side="left")

        self.timer_label = ctk.CTkLabel(self, text="00:00", font=("Segoe UI", 28, "bold"))
        self.timer_label.pack(pady=(0, 12))

        btn_frame = ctk.CTkFrame(self, fg_color="transparent")
        btn_frame.pack(pady=(0, 16))
        self.start_btn = ctk.CTkButton(btn_frame, text="Start", command=self._start_timer)
        self.start_btn.pack(side="left", padx=6)
        self.stop_btn = ctk.CTkButton(btn_frame, text="Stop", command=self._stop_timer, state="disabled")
        self.stop_btn.pack(side="left", padx=6)

        self.protocol("WM_DELETE_WINDOW", self._on_close_request)

    def _start_timer(self):
        if self._timer_running:
            return
        try:
            minutes = int(self.minutes_var.get())
        except (TypeError, ValueError):
            messagebox.showwarning("Timer", "Please enter a valid number of minutes.")
            return
        if minutes <= 0:
            messagebox.showwarning("Timer", "Minutes must be greater than zero.")
            return
        self._total_minutes = minutes
        self._remaining_seconds = minutes * 60
        self._timer_running = True
        self.start_btn.configure(state="disabled")
        self.stop_btn.configure(state="normal")
        self.minutes_entry.configure(state="disabled")
        self._tick()

    def _tick(self):
        mins, secs = divmod(self._remaining_seconds, 60)
        self.timer_label.configure(text=f"{mins:02d}:{secs:02d}")
        if self._remaining_seconds <= 0:
            self._finish_timer()
            return
        self._remaining_seconds -= 1
        self._after_id = self.after(1000, self._tick)

    def _finish_timer(self):
        self._timer_running = False
        if self._after_id:
            self.after_cancel(self._after_id)
            self._after_id = None
        self.start_btn.configure(state="normal")
        self.stop_btn.configure(state="disabled")
        self.minutes_entry.configure(state="normal")
        if self.on_complete:
            self.on_complete(self._total_minutes)
        self._cleanup_and_close()

    def _stop_timer(self):
        if self._after_id:
            self.after_cancel(self._after_id)
            self._after_id = None
        self._timer_running = False
        self.start_btn.configure(state="normal")
        self.stop_btn.configure(state="disabled")
        self.minutes_entry.configure(state="normal")
        self._cleanup_and_close()

    def _on_close_request(self):
        if self._timer_running and not messagebox.askyesno("Stop timer?", "Timer is still running. Stop it?"):
            return
        self._stop_timer()

    def _cleanup_and_close(self):
        if self._after_id:
            self.after_cancel(self._after_id)
            self._after_id = None
        self._timer_running = False
        if self.on_close:
            self.on_close()
        if self.winfo_exists():
            super().destroy()
=======
        # Who asked & Assignee
        ctk.CTkLabel(container, text="Who asked").grid(row=4, column=0, sticky="w")
        self.who_entry = ctk.CTkComboBox(container, values=self._people_values(), justify="left")
        self.who_entry.grid(row=5, column=0, sticky="ew", pady=(0,8))
        self.who_entry.set(task.get("who_asked", ""))

        ctk.CTkLabel(container, text="Assignee").grid(row=4, column=1, sticky="w")
        self.assignee_entry = ctk.CTkComboBox(container, values=self._people_values(), justify="left")
        self.assignee_entry.grid(row=5, column=1, sticky="ew", pady=(0,8))
        self.assignee_entry.set(task.get("assignee", ""))

        # Start & Deadline (tkcalendar)
        ctk.CTkLabel(container, text="Start Date").grid(row=6, column=0, sticky="w")
        self.start_date = create_dark_date_entry(container)
        self.start_date.grid(row=7, column=0, sticky="ew", pady=(0,8))
        sd = parse_date(task.get("start_date", "")) or date.today()
        self.start_date.set_date(sd)

        ctk.CTkLabel(container, text="Deadline").grid(row=6, column=1, sticky="w")
        self.deadline = create_dark_date_entry(container)
        self.deadline.grid(row=7, column=1, sticky="ew", pady=(0,8))
        dl = parse_date(task.get("deadline", "")) or date.today()
        self.deadline.set_date(dl)

        # Description
        ctk.CTkLabel(container, text="Description").grid(row=8, column=0, columnspan=2, sticky="w")
        self.description_box = ctk.CTkTextbox(container, height=160)
        self.description_box.grid(row=9, column=0, columnspan=2, sticky="nsew", pady=(0,8))
        self.description_box.insert("1.0", task.get("description", ""))

        # Session history (read-only)
        ctk.CTkLabel(container, text="Session history").grid(row=10, column=0, columnspan=2, sticky="w")
        self.history_box = ctk.CTkTextbox(container, height=140)
        self.history_box.grid(row=11, column=0, columnspan=2, sticky="nsew", pady=(0,8))
        self.history_box.insert("1.0", self._format_sessions(task))
        self.history_box.configure(state="disabled")

        # Status + Focus
        ctk.CTkLabel(container, text="Status").grid(row=12, column=0, sticky="w")
        self.status_menu = ctk.CTkOptionMenu(container, values=STATUSES)
        self.status_menu.grid(row=13, column=0, sticky="ew", pady=(0,8))
        self.status_menu.set(task.get("status", "open"))

        self.focus_var = tk.BooleanVar(value=task.get("focus", False))
        self.focus_chk = ctk.CTkCheckBox(container, text="Focus for Today", variable=self.focus_var)
        self.focus_chk.grid(row=13, column=1, sticky="w")

        # Buttons
        btns = ctk.CTkFrame(container, fg_color="transparent")
        btns.grid(row=14, column=0, columnspan=2, sticky="e", pady=(8,0))
        ctk.CTkButton(btns, text="Cancel", command=self.destroy).pack(side="right", padx=6)
        ctk.CTkButton(btns, text="Save", command=self._save).pack(side="right", padx=6)

        container.columnconfigure(0, weight=1)
        container.columnconfigure(1, weight=1)
        container.rowconfigure(9, weight=1)
        container.rowconfigure(11, weight=1)

    def _save(self):
        updated = {
            "title": self.title_entry.get().strip(),
            "type": self.type_menu.get(),
            "priority": self.pr_menu.get(),
            "who_asked": self.who_entry.get().strip(),
            "assignee": self.assignee_entry.get().strip(),
            "start_date": self.start_date.get_date().strftime('%Y-%m-%d'),
            "deadline": self.deadline.get_date().strftime('%Y-%m-%d'),
            "status": self.status_menu.get(),
            "focus": bool(self.focus_var.get()),
            "description": self.description_box.get("1.0", tk.END).strip(),
        }
        if not updated["title"]:
            messagebox.showwarning("Validation", "Title cannot be empty")
            return
        self.on_save(updated)
        self.destroy()
>>>>>>> d65a5bbe

    def _people_values(self) -> list[str]:
        return [""] + self.people

    def _format_sessions(self, task: dict) -> str:
        sessions = task.get("sessions") or []
        if not sessions:
            return "No sessions recorded yet."
        lines = []
        for session in sessions:
            ts = session.get("timestamp", "?")
            minutes = session.get("minutes", 0)
            note = session.get("note", "")
            line = f"{ts} — {minutes} min"
            if note:
                line += f": {note}"
            lines.append(line)
        return "\n".join(lines)


class SessionLogDialog(ctk.CTkToplevel):
    def __init__(
        self,
        master,
        *,
        title: str,
        preset_minutes: int | None = None,
        allow_minutes_edit: bool = True,
        prompt: str,
    ):
        super().__init__(master)
        self.title(title)
        self.geometry("540x440")
        self.minsize(480, 360)
        self.transient(master)
        self.grab_set()
        self.result: tuple[int, str] | None = None

        container = ctk.CTkFrame(self)
        container.pack(fill="both", expand=True, padx=18, pady=18)

        time_label = ctk.CTkLabel(container, text="Minutes spent", font=("Segoe UI", 14, "bold"))
        time_label.pack(anchor="w")

        self.minutes_var = tk.StringVar()
        if preset_minutes is not None:
            self.minutes_var.set(str(preset_minutes))
        self.error_label = ctk.CTkLabel(container, text="", text_color="#F87171")
        self.minutes_entry = ctk.CTkEntry(container, textvariable=self.minutes_var, font=("Segoe UI", 14))
        self.minutes_entry.pack(fill="x", pady=(4, 12))
        if not allow_minutes_edit and preset_minutes is not None:
            self.minutes_entry.configure(state="disabled")
        else:
            self.minutes_var.trace_add("write", lambda *_: self.error_label.configure(text=""))

        ctk.CTkLabel(
            container,
            text=prompt,
            justify="left",
            anchor="w",
        ).pack(anchor="w")

        self.note_box = ctk.CTkTextbox(container, height=220)
        self.note_box.configure(font=("Segoe UI", 13), wrap="word")
        self.note_box.pack(fill="both", expand=True, pady=(8, 12))

        self.error_label.pack(anchor="w", pady=(0, 8))

        btns = ctk.CTkFrame(container, fg_color="transparent")
        btns.pack(fill="x")
        ctk.CTkButton(btns, text="Cancel", command=self._cancel).pack(side="right", padx=6)
        ctk.CTkButton(btns, text="Save", command=self._submit).pack(side="right", padx=6)

        if allow_minutes_edit and preset_minutes is None:
            self.minutes_entry.focus_set()
        else:
            self.note_box.focus_set()

        self.bind("<Return>", self._submit_event)
        self.bind("<Escape>", self._cancel_event)
        self.protocol("WM_DELETE_WINDOW", self._cancel)

    def show(self) -> tuple[int, str] | None:
        self.wait_window()
        return self.result

    def _submit_event(self, _event=None):
        self._submit()

    def _cancel_event(self, _event=None):
        self._cancel()

    def _submit(self):
        try:
            minutes = parse_minutes_input(self.minutes_var.get())
        except ValueError as exc:
            self.error_label.configure(text=str(exc))
            return
        note = self.note_box.get("1.0", tk.END).strip()
        self.result = (minutes, note)
        self.destroy()

    def _cancel(self):
        self.result = None
        self.destroy()


class PomodoroWindow(ctk.CTkToplevel):
    def __init__(self, master, task: dict, on_complete, on_close):
        super().__init__(master)
        self.title(f"Timer — {task.get('title', 'Task')}")
        self.geometry("360x260")
        self.resizable(False, False)
        self.on_complete = on_complete
        self.on_close = on_close
        self._after_id = None
        self._timer_running = False
        self._total_minutes = 0
        self._remaining_seconds = 0

        self.label = ctk.CTkLabel(self, text=f"Task: {task.get('title', '(no title)')}", wraplength=320)
        self.label.pack(pady=(16, 8), padx=16)

        entry_frame = ctk.CTkFrame(self, fg_color="transparent")
        entry_frame.pack(pady=(0, 12))
        ctk.CTkLabel(entry_frame, text="Minutes to focus:").pack(side="left", padx=(0, 8))
        self.minutes_var = tk.StringVar(value="25")
        self.minutes_entry = ctk.CTkEntry(entry_frame, textvariable=self.minutes_var, width=80)
        self.minutes_entry.pack(side="left")

        self.timer_label = ctk.CTkLabel(self, text="00:00", font=("Segoe UI", 28, "bold"))
        self.timer_label.pack(pady=(0, 12))

        btn_frame = ctk.CTkFrame(self, fg_color="transparent")
        btn_frame.pack(pady=(0, 16))
        self.start_btn = ctk.CTkButton(btn_frame, text="Start", command=self._start_timer)
        self.start_btn.pack(side="left", padx=6)
        self.stop_btn = ctk.CTkButton(btn_frame, text="Stop", command=self._stop_timer, state="disabled")
        self.stop_btn.pack(side="left", padx=6)

        self.protocol("WM_DELETE_WINDOW", self._on_close_request)

    def _start_timer(self):
        if self._timer_running:
            return
        try:
            minutes = int(self.minutes_var.get())
        except (TypeError, ValueError):
            messagebox.showwarning("Timer", "Please enter a valid number of minutes.")
            return
        if minutes <= 0:
            messagebox.showwarning("Timer", "Minutes must be greater than zero.")
            return
        self._total_minutes = minutes
        self._remaining_seconds = minutes * 60
        self._timer_running = True
        self.start_btn.configure(state="disabled")
        self.stop_btn.configure(state="normal")
        self.minutes_entry.configure(state="disabled")
        self._tick()

    def _tick(self):
        mins, secs = divmod(self._remaining_seconds, 60)
        self.timer_label.configure(text=f"{mins:02d}:{secs:02d}")
        if self._remaining_seconds <= 0:
            self._finish_timer()
            return
        self._remaining_seconds -= 1
        self._after_id = self.after(1000, self._tick)

    def _finish_timer(self):
        self._timer_running = False
        if self._after_id:
            self.after_cancel(self._after_id)
            self._after_id = None
        self.start_btn.configure(state="normal")
        self.stop_btn.configure(state="disabled")
        self.minutes_entry.configure(state="normal")
        if self.on_complete:
            self.on_complete(self._total_minutes)
        self._cleanup_and_close()

    def _stop_timer(self):
        if self._after_id:
            self.after_cancel(self._after_id)
            self._after_id = None
        self._timer_running = False
        self.start_btn.configure(state="normal")
        self.stop_btn.configure(state="disabled")
        self.minutes_entry.configure(state="normal")
        self._cleanup_and_close()

    def _on_close_request(self):
        if self._timer_running and not messagebox.askyesno("Stop timer?", "Timer is still running. Stop it?"):
            return
        self._stop_timer()

    def _cleanup_and_close(self):
        if self._after_id:
            self.after_cancel(self._after_id)
            self._after_id = None
        self._timer_running = False
        if self.on_close:
            self.on_close()
        if self.winfo_exists():
            super().destroy()

    def _people_values(self) -> list[str]:
        return [""] + self.people

    def _format_sessions(self, task: dict) -> str:
        sessions = task.get("sessions") or []
        if not sessions:
            return "No sessions recorded yet."
        lines = []
        for session in sessions:
            ts = session.get("timestamp", "?")
            minutes = session.get("minutes", 0)
            note = session.get("note", "")
            line = f"{ts} — {minutes} min"
            if note:
                line += f": {note}"
            lines.append(line)
        return "\n".join(lines)


class SessionLogDialog(ctk.CTkToplevel):
    def __init__(
        self,
        master,
        *,
        title: str,
        preset_minutes: int | None = None,
        allow_minutes_edit: bool = True,
        prompt: str,
    ):
        super().__init__(master)
        self.title(title)
        self.geometry("540x440")
        self.minsize(480, 360)
        self.transient(master)
        self.grab_set()
        self.result: tuple[int, str] | None = None

        container = ctk.CTkFrame(self)
        container.pack(fill="both", expand=True, padx=18, pady=18)

        time_label = ctk.CTkLabel(container, text="Minutes spent", font=("Segoe UI", 14, "bold"))
        time_label.pack(anchor="w")

        self.minutes_var = tk.StringVar()
        if preset_minutes is not None:
            self.minutes_var.set(str(preset_minutes))
        self.error_label = ctk.CTkLabel(container, text="", text_color="#F87171")
        self.minutes_entry = ctk.CTkEntry(container, textvariable=self.minutes_var, font=("Segoe UI", 14))
        self.minutes_entry.pack(fill="x", pady=(4, 12))
        if not allow_minutes_edit and preset_minutes is not None:
            self.minutes_entry.configure(state="disabled")
        else:
            self.minutes_var.trace_add("write", lambda *_: self.error_label.configure(text=""))

        ctk.CTkLabel(
            container,
            text=prompt,
            justify="left",
            anchor="w",
        ).pack(anchor="w")

        self.note_box = ctk.CTkTextbox(container, height=220)
        self.note_box.configure(font=("Segoe UI", 13), wrap="word")
        self.note_box.pack(fill="both", expand=True, pady=(8, 12))

        self.error_label.pack(anchor="w", pady=(0, 8))

        btns = ctk.CTkFrame(container, fg_color="transparent")
        btns.pack(fill="x")
        ctk.CTkButton(btns, text="Cancel", command=self._cancel).pack(side="right", padx=6)
        ctk.CTkButton(btns, text="Save", command=self._submit).pack(side="right", padx=6)

        if allow_minutes_edit and preset_minutes is None:
            self.minutes_entry.focus_set()
        else:
            self.note_box.focus_set()

        self.bind("<Return>", self._submit_event)
        self.bind("<Escape>", self._cancel_event)
        self.protocol("WM_DELETE_WINDOW", self._cancel)

    def show(self) -> tuple[int, str] | None:
        self.wait_window()
        return self.result

    def _submit_event(self, _event=None):
        self._submit()

    def _cancel_event(self, _event=None):
        self._cancel()

    def _submit(self):
        try:
            minutes = parse_minutes_input(self.minutes_var.get())
        except ValueError as exc:
            self.error_label.configure(text=str(exc))
            return
        note = self.note_box.get("1.0", tk.END).strip()
        self.result = (minutes, note)
        self.destroy()

    def _cancel(self):
        self.result = None
        self.destroy()


class PomodoroWindow(ctk.CTkToplevel):
    def __init__(self, master, task: dict, on_complete, on_close):
        super().__init__(master)
        self.title(f"Timer — {task.get('title', 'Task')}")
        self.geometry("360x260")
        self.resizable(False, False)
        self.on_complete = on_complete
        self.on_close = on_close
        self._after_id = None
        self._timer_running = False
        self._total_minutes = 0
        self._remaining_seconds = 0

        self.label = ctk.CTkLabel(self, text=f"Task: {task.get('title', '(no title)')}", wraplength=320)
        self.label.pack(pady=(16, 8), padx=16)

        entry_frame = ctk.CTkFrame(self, fg_color="transparent")
        entry_frame.pack(pady=(0, 12))
        ctk.CTkLabel(entry_frame, text="Minutes to focus:").pack(side="left", padx=(0, 8))
        self.minutes_var = tk.StringVar(value="25")
        self.minutes_entry = ctk.CTkEntry(entry_frame, textvariable=self.minutes_var, width=80)
        self.minutes_entry.pack(side="left")

        self.timer_label = ctk.CTkLabel(self, text="00:00", font=("Segoe UI", 28, "bold"))
        self.timer_label.pack(pady=(0, 12))

        btn_frame = ctk.CTkFrame(self, fg_color="transparent")
        btn_frame.pack(pady=(0, 16))
        self.start_btn = ctk.CTkButton(btn_frame, text="Start", command=self._start_timer)
        self.start_btn.pack(side="left", padx=6)
        self.stop_btn = ctk.CTkButton(btn_frame, text="Stop", command=self._stop_timer, state="disabled")
        self.stop_btn.pack(side="left", padx=6)

        self.protocol("WM_DELETE_WINDOW", self._on_close_request)

    def _start_timer(self):
        if self._timer_running:
            return
        try:
            minutes = int(self.minutes_var.get())
        except (TypeError, ValueError):
            messagebox.showwarning("Timer", "Please enter a valid number of minutes.")
            return
        if minutes <= 0:
            messagebox.showwarning("Timer", "Minutes must be greater than zero.")
            return
        self._total_minutes = minutes
        self._remaining_seconds = minutes * 60
        self._timer_running = True
        self.start_btn.configure(state="disabled")
        self.stop_btn.configure(state="normal")
        self.minutes_entry.configure(state="disabled")
        self._tick()

    def _tick(self):
        mins, secs = divmod(self._remaining_seconds, 60)
        self.timer_label.configure(text=f"{mins:02d}:{secs:02d}")
        if self._remaining_seconds <= 0:
            self._finish_timer()
            return
        self._remaining_seconds -= 1
        self._after_id = self.after(1000, self._tick)

    def _finish_timer(self):
        self._timer_running = False
        if self._after_id:
            self.after_cancel(self._after_id)
            self._after_id = None
        self.start_btn.configure(state="normal")
        self.stop_btn.configure(state="disabled")
        self.minutes_entry.configure(state="normal")
        if self.on_complete:
            self.on_complete(self._total_minutes)
        self._cleanup_and_close()

    def _stop_timer(self):
        if self._after_id:
            self.after_cancel(self._after_id)
            self._after_id = None
        self._timer_running = False
        self.start_btn.configure(state="normal")
        self.stop_btn.configure(state="disabled")
        self.minutes_entry.configure(state="normal")
        self._cleanup_and_close()

    def _on_close_request(self):
        if self._timer_running and not messagebox.askyesno("Stop timer?", "Timer is still running. Stop it?"):
            return
        self._stop_timer()

    def _cleanup_and_close(self):
        if self._after_id:
            self.after_cancel(self._after_id)
            self._after_id = None
        self._timer_running = False
        if self.on_close:
            self.on_close()
        if self.winfo_exists():
            super().destroy()

    def _people_values(self) -> list[str]:
        return [""] + self.people

    def _format_sessions(self, task: dict) -> str:
        sessions = task.get("sessions") or []
        if not sessions:
            return "No sessions recorded yet."
        lines = []
        for session in sessions:
            ts = session.get("timestamp", "?")
            minutes = session.get("minutes", 0)
            note = session.get("note", "")
            line = f"{ts} — {minutes} min"
            if note:
                line += f": {note}"
            lines.append(line)
        return "\n".join(lines)


class PomodoroWindow(ctk.CTkToplevel):
    def __init__(self, master, task: dict, on_complete, on_close):
        super().__init__(master)
        self.title(f"Timer — {task.get('title', 'Task')}")
        self.geometry("360x260")
        self.resizable(False, False)
        self.on_complete = on_complete
        self.on_close = on_close
        self._after_id = None
        self._timer_running = False
        self._total_minutes = 0
        self._remaining_seconds = 0

        self.label = ctk.CTkLabel(self, text=f"Task: {task.get('title', '(no title)')}", wraplength=320)
        self.label.pack(pady=(16, 8), padx=16)

        entry_frame = ctk.CTkFrame(self, fg_color="transparent")
        entry_frame.pack(pady=(0, 12))
        ctk.CTkLabel(entry_frame, text="Minutes to focus:").pack(side="left", padx=(0, 8))
        self.minutes_var = tk.StringVar(value="25")
        self.minutes_entry = ctk.CTkEntry(entry_frame, textvariable=self.minutes_var, width=80)
        self.minutes_entry.pack(side="left")

        self.timer_label = ctk.CTkLabel(self, text="00:00", font=("Segoe UI", 28, "bold"))
        self.timer_label.pack(pady=(0, 12))

        btn_frame = ctk.CTkFrame(self, fg_color="transparent")
        btn_frame.pack(pady=(0, 16))
        self.start_btn = ctk.CTkButton(btn_frame, text="Start", command=self._start_timer)
        self.start_btn.pack(side="left", padx=6)
        self.stop_btn = ctk.CTkButton(btn_frame, text="Stop", command=self._stop_timer, state="disabled")
        self.stop_btn.pack(side="left", padx=6)

        self.protocol("WM_DELETE_WINDOW", self._on_close_request)

    def _start_timer(self):
        if self._timer_running:
            return
        try:
            minutes = int(self.minutes_var.get())
        except (TypeError, ValueError):
            messagebox.showwarning("Timer", "Please enter a valid number of minutes.")
            return
        if minutes <= 0:
            messagebox.showwarning("Timer", "Minutes must be greater than zero.")
            return
        self._total_minutes = minutes
        self._remaining_seconds = minutes * 60
        self._timer_running = True
        self.start_btn.configure(state="disabled")
        self.stop_btn.configure(state="normal")
        self.minutes_entry.configure(state="disabled")
        self._tick()

    def _tick(self):
        mins, secs = divmod(self._remaining_seconds, 60)
        self.timer_label.configure(text=f"{mins:02d}:{secs:02d}")
        if self._remaining_seconds <= 0:
            self._finish_timer()
            return
        self._remaining_seconds -= 1
        self._after_id = self.after(1000, self._tick)

    def _finish_timer(self):
        self._timer_running = False
        if self._after_id:
            self.after_cancel(self._after_id)
            self._after_id = None
        self.start_btn.configure(state="normal")
        self.stop_btn.configure(state="disabled")
        self.minutes_entry.configure(state="normal")
        if self.on_complete:
            self.on_complete(self._total_minutes)
        self._cleanup_and_close()

    def _stop_timer(self):
        if self._after_id:
            self.after_cancel(self._after_id)
            self._after_id = None
        self._timer_running = False
        self.start_btn.configure(state="normal")
        self.stop_btn.configure(state="disabled")
        self.minutes_entry.configure(state="normal")
        self._cleanup_and_close()

    def _on_close_request(self):
        if self._timer_running and not messagebox.askyesno("Stop timer?", "Timer is still running. Stop it?"):
            return
        self._stop_timer()

    def _cleanup_and_close(self):
        if self._after_id:
            self.after_cancel(self._after_id)
            self._after_id = None
        self._timer_running = False
        if self.on_close:
            self.on_close()
        if self.winfo_exists():
            super().destroy()

    def _people_values(self) -> list[str]:
        return [""] + self.people

    def _format_sessions(self, task: dict) -> str:
        sessions = task.get("sessions") or []
        if not sessions:
            return "No sessions recorded yet."
        lines = []
        for session in sessions:
            ts = session.get("timestamp", "?")
            minutes = session.get("minutes", 0)
            note = session.get("note", "")
            line = f"{ts} — {minutes} min"
            if note:
                line += f": {note}"
            lines.append(line)
        return "\n".join(lines)


class PomodoroWindow(ctk.CTkToplevel):
    def __init__(self, master, task: dict, on_complete, on_close):
        super().__init__(master)
        self.title(f"Timer — {task.get('title', 'Task')}")
        self.geometry("360x260")
        self.resizable(False, False)
        self.on_complete = on_complete
        self.on_close = on_close
        self._after_id = None
        self._timer_running = False
        self._total_minutes = 0
        self._remaining_seconds = 0

        self.label = ctk.CTkLabel(self, text=f"Task: {task.get('title', '(no title)')}", wraplength=320)
        self.label.pack(pady=(16, 8), padx=16)

        entry_frame = ctk.CTkFrame(self, fg_color="transparent")
        entry_frame.pack(pady=(0, 12))
        ctk.CTkLabel(entry_frame, text="Minutes to focus:").pack(side="left", padx=(0, 8))
        self.minutes_var = tk.StringVar(value="25")
        self.minutes_entry = ctk.CTkEntry(entry_frame, textvariable=self.minutes_var, width=80)
        self.minutes_entry.pack(side="left")

        self.timer_label = ctk.CTkLabel(self, text="00:00", font=("Segoe UI", 28, "bold"))
        self.timer_label.pack(pady=(0, 12))

        btn_frame = ctk.CTkFrame(self, fg_color="transparent")
        btn_frame.pack(pady=(0, 16))
        self.start_btn = ctk.CTkButton(btn_frame, text="Start", command=self._start_timer)
        self.start_btn.pack(side="left", padx=6)
        self.stop_btn = ctk.CTkButton(btn_frame, text="Stop", command=self._stop_timer, state="disabled")
        self.stop_btn.pack(side="left", padx=6)

        self.protocol("WM_DELETE_WINDOW", self._on_close_request)

    def _start_timer(self):
        if self._timer_running:
            return
        try:
            minutes = int(self.minutes_var.get())
        except (TypeError, ValueError):
            messagebox.showwarning("Timer", "Please enter a valid number of minutes.")
            return
        if minutes <= 0:
            messagebox.showwarning("Timer", "Minutes must be greater than zero.")
            return
        self._total_minutes = minutes
        self._remaining_seconds = minutes * 60
        self._timer_running = True
        self.start_btn.configure(state="disabled")
        self.stop_btn.configure(state="normal")
        self.minutes_entry.configure(state="disabled")
        self._tick()

    def _tick(self):
        mins, secs = divmod(self._remaining_seconds, 60)
        self.timer_label.configure(text=f"{mins:02d}:{secs:02d}")
        if self._remaining_seconds <= 0:
            self._finish_timer()
            return
        self._remaining_seconds -= 1
        self._after_id = self.after(1000, self._tick)

    def _finish_timer(self):
        self._timer_running = False
        if self._after_id:
            self.after_cancel(self._after_id)
            self._after_id = None
        self.start_btn.configure(state="normal")
        self.stop_btn.configure(state="disabled")
        self.minutes_entry.configure(state="normal")
        if self.on_complete:
            self.on_complete(self._total_minutes)
        self._cleanup_and_close()

    def _stop_timer(self):
        if self._after_id:
            self.after_cancel(self._after_id)
            self._after_id = None
        self._timer_running = False
        self.start_btn.configure(state="normal")
        self.stop_btn.configure(state="disabled")
        self.minutes_entry.configure(state="normal")
        self._cleanup_and_close()

    def _on_close_request(self):
        if self._timer_running and not messagebox.askyesno("Stop timer?", "Timer is still running. Stop it?"):
            return
        self._stop_timer()

    def _cleanup_and_close(self):
        if self._after_id:
            self.after_cancel(self._after_id)
            self._after_id = None
        self._timer_running = False
        if self.on_close:
            self.on_close()
        if self.winfo_exists():
            super().destroy()

    def _people_values(self) -> list[str]:
        return [""] + self.people

    def _format_sessions(self, task: dict) -> str:
        sessions = task.get("sessions") or []
        if not sessions:
            return "No sessions recorded yet."
        lines = []
        for session in sessions:
            ts = session.get("timestamp", "?")
            minutes = session.get("minutes", 0)
            note = session.get("note", "")
            line = f"{ts} — {minutes} min"
            if note:
                line += f": {note}"
            lines.append(line)
        return "\n".join(lines)


class PomodoroWindow(ctk.CTkToplevel):
    def __init__(self, master, task: dict, on_complete, on_close):
        super().__init__(master)
        self.title(f"Timer — {task.get('title', 'Task')}")
        self.geometry("360x260")
        self.resizable(False, False)
        self.on_complete = on_complete
        self.on_close = on_close
        self._after_id = None
        self._timer_running = False
        self._total_minutes = 0
        self._remaining_seconds = 0

        self.label = ctk.CTkLabel(self, text=f"Task: {task.get('title', '(no title)')}", wraplength=320)
        self.label.pack(pady=(16, 8), padx=16)

        entry_frame = ctk.CTkFrame(self, fg_color="transparent")
        entry_frame.pack(pady=(0, 12))
        ctk.CTkLabel(entry_frame, text="Minutes to focus:").pack(side="left", padx=(0, 8))
        self.minutes_var = tk.StringVar(value="25")
        self.minutes_entry = ctk.CTkEntry(entry_frame, textvariable=self.minutes_var, width=80)
        self.minutes_entry.pack(side="left")

        self.timer_label = ctk.CTkLabel(self, text="00:00", font=("Segoe UI", 28, "bold"))
        self.timer_label.pack(pady=(0, 12))

        btn_frame = ctk.CTkFrame(self, fg_color="transparent")
        btn_frame.pack(pady=(0, 16))
        self.start_btn = ctk.CTkButton(btn_frame, text="Start", command=self._start_timer)
        self.start_btn.pack(side="left", padx=6)
        self.stop_btn = ctk.CTkButton(btn_frame, text="Stop", command=self._stop_timer, state="disabled")
        self.stop_btn.pack(side="left", padx=6)

        self.protocol("WM_DELETE_WINDOW", self._on_close_request)

    def _start_timer(self):
        if self._timer_running:
            return
        try:
            minutes = int(self.minutes_var.get())
        except (TypeError, ValueError):
            messagebox.showwarning("Timer", "Please enter a valid number of minutes.")
            return
        if minutes <= 0:
            messagebox.showwarning("Timer", "Minutes must be greater than zero.")
            return
        self._total_minutes = minutes
        self._remaining_seconds = minutes * 60
        self._timer_running = True
        self.start_btn.configure(state="disabled")
        self.stop_btn.configure(state="normal")
        self.minutes_entry.configure(state="disabled")
        self._tick()

    def _tick(self):
        mins, secs = divmod(self._remaining_seconds, 60)
        self.timer_label.configure(text=f"{mins:02d}:{secs:02d}")
        if self._remaining_seconds <= 0:
            self._finish_timer()
            return
        self._remaining_seconds -= 1
        self._after_id = self.after(1000, self._tick)

    def _finish_timer(self):
        self._timer_running = False
        if self._after_id:
            self.after_cancel(self._after_id)
            self._after_id = None
        self.start_btn.configure(state="normal")
        self.stop_btn.configure(state="disabled")
        self.minutes_entry.configure(state="normal")
        if self.on_complete:
            self.on_complete(self._total_minutes)
        self._cleanup_and_close()

    def _stop_timer(self):
        if self._after_id:
            self.after_cancel(self._after_id)
            self._after_id = None
        self._timer_running = False
        self.start_btn.configure(state="normal")
        self.stop_btn.configure(state="disabled")
        self.minutes_entry.configure(state="normal")
        self._cleanup_and_close()

    def _on_close_request(self):
        if self._timer_running and not messagebox.askyesno("Stop timer?", "Timer is still running. Stop it?"):
            return
        self._stop_timer()

    def _cleanup_and_close(self):
        if self._after_id:
            self.after_cancel(self._after_id)
            self._after_id = None
        self._timer_running = False
        if self.on_close:
            self.on_close()
        if self.winfo_exists():
            super().destroy()


class FocusDialog(ctk.CTkToplevel):
    def __init__(self, master, tasks_sorted, on_confirm):
        super().__init__(master)
        self.title("Select Today's Focus Tasks")
        self.geometry("720x520")
        self.resizable(True, True)
        self.on_confirm = on_confirm

        ctk.CTkLabel(self, text="Good day! Select tasks to focus on today (⭐)", font=("Segoe UI", 16, "bold")).pack(pady=(12,6))

        self.vars = []
        self.ids = []

        sf = ctk.CTkScrollableFrame(self)
        sf.pack(fill="both", expand=True, padx=12, pady=12)

        # Pre-select top 3
        preselect_ids = [t.get("id") for t in tasks_sorted[:3]]

        for t in tasks_sorted:
            var = tk.BooleanVar(value=(t.get("id") in preselect_ids))
            row = ctk.CTkFrame(sf)
            row.pack(fill="x", pady=6)
            cb = ctk.CTkCheckBox(row, text=f"[{t.get('priority')}] {t.get('title')} (Due: {t.get('deadline') or '—'})", variable=var)
            cb.pack(side="left", padx=6)
            self.vars.append(var)
            self.ids.append(t.get("id"))

        btns = ctk.CTkFrame(self, fg_color="transparent")
        btns.pack(fill="x", pady=(0,12))
        ctk.CTkButton(btns, text="Skip Today", command=self._skip).pack(side="left", padx=8)
        ctk.CTkButton(btns, text="Confirm", command=self._confirm).pack(side="right", padx=8)

    def _confirm(self):
        selected = [tid for tid, v in zip(self.ids, self.vars) if v.get()]
        self.on_confirm(selected)
        self.destroy()

    def _skip(self):
        self.on_confirm([])
        self.destroy()


class TaskFocusApp(ctk.CTk):
<<<<<<< HEAD
    def __init__(self, store: TaskStore):
        super().__init__()
        self.store = store
        self.title(APP_TITLE)
        self.geometry("1100x750")
        self.minsize(720, 520)
        self.people_options = self.store.get_people()
        self.timer_window = None
        self._layout_mode: str | None = None
        self._widget_scale: float | None = None
        self._responsive_after: str | None = None
        self._pending_width: int | None = None

        self.bind("<Configure>", self._on_window_configure)

        # App header
=======
    def __init__(self, store: TaskStore):
        super().__init__()
        self.store = store
        self.title(APP_TITLE)
        self.geometry("1100x750")
        self.minsize(720, 520)
        self.people_options = self.store.get_people()
        self.timer_window = None
        self._layout_mode: str | None = None
        self._widget_scale: float | None = None
        self._responsive_after: str | None = None
        self._pending_width: int | None = None

        self.bind("<Configure>", self._on_window_configure)

        # App header
>>>>>>> d65a5bbe
        header = ctk.CTkFrame(self)
        header.pack(fill="x", padx=16, pady=(16,8))
        ctk.CTkLabel(header, text="🟣 TaskFocus", font=("Segoe UI", 20, "bold")).pack(side="left")
        self.status_label = ctk.CTkLabel(header, text="")
        self.status_label.pack(side="right")

        # Tabs
        self.tabs = ctk.CTkTabview(self)
        self.tabs.pack(fill="both", expand=True, padx=16, pady=(8,16))
        self.today_tab = self.tabs.add("Today's Tasks")
        self.all_tab = self.tabs.add("All Tasks")
        self.stats_tab = self.tabs.add("Statistics")
        self.add_tab = self.tabs.add("Add Task")
        self.bulk_tab = self.tabs.add("Bulk Import")

        # Build each tab
        self._build_today_tab()
        self._build_all_tab()
        self._build_stats_tab()
        self._build_add_tab()
        self._build_bulk_tab()

        # Initial refresh
        self.refresh_all()

        # Ask focus if new day
        last = self.store.data.get("meta", {}).get("last_focus_date")
        if last != today_str():
            self._prompt_focus_selection()

<<<<<<< HEAD
        # Start on Today's tab
        self.tabs.set("Today's Tasks")

        # Apply responsive layout/sizing after widgets are drawn
        self.after(150, self._initialize_responsive_layout)

    # ----------------------- UI Builders -----------------------
    def _people_option_values(self) -> list[str]:
        return [""] + sorted({p for p in self.people_options if p})

    def _refresh_people_options(self):
        self.people_options = self.store.get_people()
        values = self._people_option_values()
        if hasattr(self, "add_who"):
            self.add_who.configure(values=values)
        if hasattr(self, "add_assignee"):
            self.add_assignee.configure(values=values)

    def _build_today_tab(self):
        # Top bar
=======
        # Start on Today's tab
        self.tabs.set("Today's Tasks")

        # Apply responsive layout/sizing after widgets are drawn
        self.after(150, self._initialize_responsive_layout)

    # ----------------------- UI Builders -----------------------
    def _people_option_values(self) -> list[str]:
        return [""] + sorted({p for p in self.people_options if p})

    def _refresh_people_options(self):
        self.people_options = self.store.get_people()
        values = self._people_option_values()
        if hasattr(self, "add_who"):
            self.add_who.configure(values=values)
        if hasattr(self, "add_assignee"):
            self.add_assignee.configure(values=values)

    def _build_today_tab(self):
        # Top bar
>>>>>>> d65a5bbe
        top = ctk.CTkFrame(self.today_tab)
        top.pack(fill="x", pady=(8,8))
        ctk.CTkLabel(top, text="Tasks that can be started today (open status)").pack(side="left", padx=6)
        ctk.CTkButton(top, text="Refresh", command=self.refresh_all).pack(side="right", padx=6)

        # Scrollable list
        self.today_list = ctk.CTkScrollableFrame(self.today_tab)
        self.today_list.pack(fill="both", expand=True)

    def _build_all_tab(self):
        # Filters bar
        bar = ctk.CTkFrame(self.all_tab)
        bar.pack(fill="x", pady=(8,8))
        ctk.CTkLabel(bar, text="Status:").pack(side="left", padx=(8,4))
        self.status_filter = ctk.CTkOptionMenu(bar, values=["all"] + STATUSES, command=lambda _=None: self._refresh_all_list())
        self.status_filter.pack(side="left")
        self.status_filter.set("all")

        ctk.CTkButton(bar, text="Refresh", command=self._refresh_all_list).pack(side="right", padx=6)

        # List
<<<<<<< HEAD
        self.all_list = ctk.CTkScrollableFrame(self.all_tab)
        self.all_list.pack(fill="both", expand=True)

    def _build_stats_tab(self):
        if not MATPLOTLIB_AVAILABLE:
            container = ctk.CTkFrame(self.stats_tab)
            container.pack(fill="both", expand=True, padx=12, pady=12)
            ctk.CTkLabel(
                container,
                text="Install matplotlib to view statistics charts (pip install matplotlib).",
                wraplength=520,
                justify="center",
            ).pack(expand=True, pady=32)
            self.stats_container = None
            return

        self.stats_container = ctk.CTkScrollableFrame(self.stats_tab)
        self.stats_container.pack(fill="both", expand=True, padx=12, pady=12)

        # Time spent chart section
        self.time_section = ctk.CTkFrame(self.stats_container)
        self.time_section.pack(fill="both", expand=True, pady=(0, 16))
        ctk.CTkLabel(
            self.time_section,
            text="Time spent per task (last 7 days)",
            font=("Segoe UI", 16, "bold"),
        ).pack(anchor="w", padx=8, pady=(8, 4))
        self.time_chart_holder = ctk.CTkFrame(self.time_section, fg_color="#111827")
        self.time_chart_holder.pack(fill="both", expand=True, padx=8, pady=(0, 8))
        self.time_canvas: FigureCanvasTkAgg | None = None

        # Burn-down chart section
        self.burn_section = ctk.CTkFrame(self.stats_container)
        self.burn_section.pack(fill="both", expand=True, pady=(0, 16))
        ctk.CTkLabel(
            self.burn_section,
            text="Task burn-down (last 7 days)",
            font=("Segoe UI", 16, "bold"),
        ).pack(anchor="w", padx=8, pady=(8, 4))
        self.burn_chart_holder = ctk.CTkFrame(self.burn_section, fg_color="#111827")
        self.burn_chart_holder.pack(fill="both", expand=True, padx=8, pady=(0, 8))
        self.burn_canvas: FigureCanvasTkAgg | None = None

    def _build_add_tab(self):
        container = ctk.CTkFrame(self.add_tab)
        container.pack(fill="both", expand=True, padx=12, pady=12)
        self.add_container = container

        self.add_title_label = ctk.CTkLabel(container, text="Title")
        self.add_title = ctk.CTkEntry(container)

        self.add_type_label = ctk.CTkLabel(container, text="Type")
        self.add_type = ctk.CTkOptionMenu(container, values=TASK_TYPES)
        self.add_type.set(TASK_TYPES[0])

        self.add_priority_label = ctk.CTkLabel(container, text="Priority")
        self.add_priority = ctk.CTkOptionMenu(container, values=PRIORITIES)
        self.add_priority.set(PRIORITIES[1])

        self.add_who_label = ctk.CTkLabel(container, text="Who asked")
        self.add_who = ctk.CTkComboBox(container, values=self._people_option_values(), justify="left")
        self.add_who.set("")

        self.add_assignee_label = ctk.CTkLabel(container, text="Assignee")
        self.add_assignee = ctk.CTkComboBox(container, values=self._people_option_values(), justify="left")
        self.add_assignee.set("")

        self.add_start_label = ctk.CTkLabel(container, text="Start Date")
        self.add_start = create_dark_date_entry(container)
        self.add_start.set_date(date.today())

        self.add_deadline_label = ctk.CTkLabel(container, text="Deadline")
        self.add_deadline = create_dark_date_entry(container)
        self.add_deadline.set_date(date.today())

        self.add_description_label = ctk.CTkLabel(container, text="Description")
        self.add_description = ctk.CTkTextbox(container, height=160)

        self.add_button_row = ctk.CTkFrame(container, fg_color="transparent")
        ctk.CTkButton(self.add_button_row, text="Clear", command=self._clear_add_form).pack(side="left", padx=6)
        ctk.CTkButton(self.add_button_row, text="Add Task", command=self._add_task_from_form).pack(side="left", padx=6)

        container.columnconfigure(0, weight=1)
        container.columnconfigure(1, weight=1)

        self._layout_add_form("wide")

    def _layout_add_form(self, mode: str):
        container = self.add_container
        widgets = [
            self.add_title_label,
            self.add_title,
            self.add_type_label,
            self.add_type,
            self.add_priority_label,
            self.add_priority,
            self.add_who_label,
            self.add_who,
            self.add_assignee_label,
            self.add_assignee,
            self.add_start_label,
            self.add_start,
            self.add_deadline_label,
            self.add_deadline,
            self.add_description_label,
            self.add_description,
            self.add_button_row,
        ]
        for w in widgets:
            w.grid_forget()

        for idx in range(0, 20):
            container.rowconfigure(idx, weight=0)

        if mode == "narrow":
            container.grid_columnconfigure(0, weight=1)
            container.grid_columnconfigure(1, weight=0)
            placements = [
                (self.add_title_label, {"row": 0, "column": 0, "sticky": "w"}),
                (self.add_title, {"row": 1, "column": 0, "sticky": "ew", "pady": (0, 8)}),
                (self.add_type_label, {"row": 2, "column": 0, "sticky": "w"}),
                (self.add_type, {"row": 3, "column": 0, "sticky": "ew", "pady": (0, 8)}),
                (self.add_priority_label, {"row": 4, "column": 0, "sticky": "w"}),
                (self.add_priority, {"row": 5, "column": 0, "sticky": "ew", "pady": (0, 8)}),
                (self.add_who_label, {"row": 6, "column": 0, "sticky": "w"}),
                (self.add_who, {"row": 7, "column": 0, "sticky": "ew", "pady": (0, 8)}),
                (self.add_assignee_label, {"row": 8, "column": 0, "sticky": "w"}),
                (self.add_assignee, {"row": 9, "column": 0, "sticky": "ew", "pady": (0, 8)}),
                (self.add_start_label, {"row": 10, "column": 0, "sticky": "w"}),
                (self.add_start, {"row": 11, "column": 0, "sticky": "ew", "pady": (0, 8)}),
                (self.add_deadline_label, {"row": 12, "column": 0, "sticky": "w"}),
                (self.add_deadline, {"row": 13, "column": 0, "sticky": "ew", "pady": (0, 8)}),
                (self.add_description_label, {"row": 14, "column": 0, "sticky": "w"}),
                (self.add_description, {"row": 15, "column": 0, "sticky": "nsew", "pady": (0, 8)}),
                (self.add_button_row, {"row": 16, "column": 0, "sticky": "e"}),
            ]
            target_row = 15
        else:
            container.grid_columnconfigure(0, weight=1)
            container.grid_columnconfigure(1, weight=1)
            placements = [
                (self.add_title_label, {"row": 0, "column": 0, "columnspan": 2, "sticky": "w"}),
                (self.add_title, {"row": 1, "column": 0, "columnspan": 2, "sticky": "ew", "pady": (0, 8)}),
                (self.add_type_label, {"row": 2, "column": 0, "sticky": "w"}),
                (self.add_priority_label, {"row": 2, "column": 1, "sticky": "w"}),
                (self.add_type, {"row": 3, "column": 0, "sticky": "ew", "pady": (0, 8)}),
                (self.add_priority, {"row": 3, "column": 1, "sticky": "ew", "pady": (0, 8)}),
                (self.add_who_label, {"row": 4, "column": 0, "sticky": "w"}),
                (self.add_assignee_label, {"row": 4, "column": 1, "sticky": "w"}),
                (self.add_who, {"row": 5, "column": 0, "sticky": "ew", "pady": (0, 8)}),
                (self.add_assignee, {"row": 5, "column": 1, "sticky": "ew", "pady": (0, 8)}),
                (self.add_start_label, {"row": 6, "column": 0, "sticky": "w"}),
                (self.add_deadline_label, {"row": 6, "column": 1, "sticky": "w"}),
                (self.add_start, {"row": 7, "column": 0, "sticky": "ew", "pady": (0, 8)}),
                (self.add_deadline, {"row": 7, "column": 1, "sticky": "ew", "pady": (0, 8)}),
                (self.add_description_label, {"row": 8, "column": 0, "columnspan": 2, "sticky": "w"}),
                (self.add_description, {"row": 9, "column": 0, "columnspan": 2, "sticky": "nsew", "pady": (0, 8)}),
                (self.add_button_row, {"row": 10, "column": 0, "columnspan": 2, "sticky": "e"}),
            ]
            target_row = 9

        for widget, opts in placements:
            widget.grid(**opts)

        container.rowconfigure(target_row, weight=1)

    def _build_bulk_tab(self):
        container = ctk.CTkFrame(self.bulk_tab)
        container.pack(fill="both", expand=True, padx=12, pady=12)
        self.bulk_container = container

        self.bulk_instruction_text = (
            "You are the TaskFocus bulk-import assistant.\n"
            "1. Read the notes I provide and identify every actionable task.\n"
            "2. Decide the best Type (Make/Ask/Arrange/Control), priority, start date, and deadline."
            " Use context or today's date when a start is missing, and leave fields blank if truly unknown.\n"
            "3. Capture who asked for the task and the assignee whenever the information exists.\n"
            "4. Create a short, informative Title and keep supporting details inside Description.\n\n"
            "Return the tasks exactly in this format, one per line:\n"
            "Type: Title — asked by <who asked> — assignee <assignee> — start <yyyy-mm-dd> — "
            "deadline <yyyy-mm-dd> — priority <High|Medium|Low> — description <details>\n"
            "Use yyyy-mm-dd dates (dd.mm.yyyy is also accepted on input). Title is required; omit an "
            "optional segment entirely if the data is unavailable."
        )

        instruct_frame = ctk.CTkFrame(container)
        instruct_frame.pack(fill="x", pady=(0, 12))
        ctk.CTkLabel(
            instruct_frame,
            text="Bulk import instructions for AI assistant",
            font=("Segoe UI", 14, "bold"),
        ).pack(anchor="w", padx=4, pady=(4, 2))
        self.bulk_instruction_label = ctk.CTkLabel(
            instruct_frame,
            text=self.bulk_instruction_text,
            justify="left",
            wraplength=760,
        )
        self.bulk_instruction_label.pack(anchor="w", padx=4, pady=(0, 6))
        ctk.CTkButton(
            instruct_frame,
            text="Copy instructions",
            command=self._copy_bulk_instructions,
            width=160,
        ).pack(anchor="w", padx=4)

        self.bulk_form_help_text = (
            "After the AI responds, paste the generated lines below. Each line can omit optional parts, "
            "but the parser understands the same fields as the Add Task form: Title, Type, Priority, Who asked, "
            "Assignee, Start Date, Deadline, and Description."
        )
        self.bulk_form_help_label = ctk.CTkLabel(
            container,
            text=self.bulk_form_help_text,
            justify="left",
            wraplength=760,
        )
        self.bulk_form_help_label.pack(anchor="w", pady=(0, 8))

        self.bulk_text = ctk.CTkTextbox(container, height=320)
        self.bulk_text.pack(fill="both", expand=True)

        btns = ctk.CTkFrame(container, fg_color="transparent")
        btns.pack(fill="x", pady=(8,0))
        self.bulk_status = ctk.CTkLabel(btns, text="")
        self.bulk_status.pack(side="left")
        ctk.CTkButton(btns, text="Import", command=self._bulk_import).pack(side="right")

    def _refresh_stats(self):
        if not MATPLOTLIB_AVAILABLE or not getattr(self, "stats_container", None):
            return
        self._render_time_spent_chart()
        self._render_burn_chart()

    def _render_time_spent_chart(self):
        if not MATPLOTLIB_AVAILABLE or not getattr(self, "time_chart_holder", None):
            return
        if self.time_canvas:
            widget = self.time_canvas.get_tk_widget()
            widget.destroy()
            self.time_canvas = None
        for child in list(self.time_chart_holder.winfo_children()):
            child.destroy()

        end = date.today()
        start = end - timedelta(days=6)
        day_range = [start + timedelta(days=i) for i in range(7)]
        per_task: dict[str, defaultdict[date, int]] = {}

        for task in self.store.data.get("tasks", []):
            title = task.get("title") or "(untitled)"
            for session in task.get("sessions", []):
                when = parse_session_timestamp(session.get("timestamp"))
                if not when:
                    continue
                day = when.date()
                if day < start or day > end:
                    continue
                minutes = int(session.get("minutes", 0) or 0)
                if minutes <= 0:
                    continue
                bucket = per_task.setdefault(title, defaultdict(int))
                bucket[day] += minutes

        totals = {title: sum(day_map.values()) for title, day_map in per_task.items() if day_map}
        if not totals:
            ctk.CTkLabel(
                self.time_chart_holder,
                text="No session data recorded in the last 7 days.",
                text_color="#9CA3AF",
            ).pack(pady=24)
            return

        sorted_totals = sorted(totals.items(), key=lambda item: item[1], reverse=True)
        top_titles = [title for title, _ in sorted_totals[:5]]
        if len(sorted_totals) > 5:
            other_bucket: defaultdict[date, int] = defaultdict(int)
            for title, day_map in per_task.items():
                if title in top_titles:
                    continue
                for day, minutes in day_map.items():
                    other_bucket[day] += minutes
            if other_bucket:
                per_task["Other"] = other_bucket
                top_titles.append("Other")

        x = list(range(len(day_range)))
        bottoms = [0.0] * len(day_range)
        prop_cycle = plt.rcParams.get(
            "axes.prop_cycle",
            plt.cycler(color=["#8B5CF6", "#22C55E", "#F97316", "#0EA5E9", "#FACC15"]),
        )
        base_colors = prop_cycle.by_key().get(
            "color", ["#8B5CF6", "#22C55E", "#F97316", "#0EA5E9", "#FACC15"]
        )
        color_cycle = itertools.cycle(base_colors)

        fig, ax = plt.subplots(figsize=(8, 4), dpi=100)
        for title in top_titles:
            day_map = per_task.get(title, {})
            values = [day_map.get(day, 0) / 60 for day in day_range]
            color = next(color_cycle)
            ax.bar(x, values, bottom=bottoms, label=title, color=color, edgecolor="#0F172A", linewidth=0.3)
            bottoms = [bottoms[i] + values[i] for i in range(len(bottoms))]

        ax.set_ylabel("Hours", color="#E5E7EB")
        ax.set_xticks(x)
        ax.set_xticklabels([day.strftime("%a %d") for day in day_range], rotation=30, ha="right", color="#E5E7EB")
        ax.tick_params(axis="y", colors="#E5E7EB")
        ax.grid(axis="y", color="#374151", linestyle="--", alpha=0.4)
        ax.set_ylim(bottom=0)
        for spine in ax.spines.values():
            spine.set_color("#374151")
        ax.set_facecolor("#111827")
        fig.patch.set_facecolor("#111827")
        legend = ax.legend(loc="upper left", bbox_to_anchor=(1.02, 1), frameon=True)
        if legend:
            legend.get_frame().set_facecolor("#1F2937")
            legend.get_frame().set_edgecolor("#4B5563")
            for text in legend.get_texts():
                text.set_color("#F9FAFB")
        fig.tight_layout()

        self.time_canvas = FigureCanvasTkAgg(fig, master=self.time_chart_holder)
        self.time_canvas.draw()
        widget = self.time_canvas.get_tk_widget()
        widget.pack(fill="both", expand=True)
        widget.configure(background="#111827", highlightthickness=0, borderwidth=0)
        self._time_fig = fig

    def _render_burn_chart(self):
        if not MATPLOTLIB_AVAILABLE or not getattr(self, "burn_chart_holder", None):
            return
        if self.burn_canvas:
            widget = self.burn_canvas.get_tk_widget()
            widget.destroy()
            self.burn_canvas = None
        for child in list(self.burn_chart_holder.winfo_children()):
            child.destroy()

        tasks = self.store.data.get("tasks", [])
        if not tasks:
            ctk.CTkLabel(
                self.burn_chart_holder,
                text="No tasks tracked yet.",
                text_color="#9CA3AF",
            ).pack(pady=24)
            return

        end = date.today()
        start = end - timedelta(days=6)
        day_range = [start + timedelta(days=i) for i in range(7)]

        created_dates: list[date] = []
        completed_dates: list[date] = []
        today_local = date.today()
        for task in tasks:
            created = iso_to_date(task.get("created_at")) or today_local
            created_dates.append(created)
            completed = iso_to_date(task.get("completed_at")) if task.get("completed_at") else None
            if task.get("status") == "done" and not completed:
                completed = today_local
            if completed:
                completed_dates.append(completed)

        remaining_counts: list[int] = []
        completed_counts: list[int] = []
        for day in day_range:
            created_total = sum(1 for c in created_dates if c <= day)
            completed_total = sum(1 for c in completed_dates if c <= day)
            remaining_counts.append(max(created_total - completed_total, 0))
            completed_counts.append(completed_total)

        fig, ax = plt.subplots(figsize=(8, 4), dpi=100)
        x = list(range(len(day_range)))
        ax.plot(x, remaining_counts, marker="o", color="#38BDF8", label="Remaining tasks")
        ax.plot(x, completed_counts, marker="o", color="#22C55E", label="Completed tasks")
        ax.fill_between(x, remaining_counts, color="#38BDF8", alpha=0.2)

        ax.set_ylabel("Tasks", color="#E5E7EB")
        ax.set_xticks(x)
        ax.set_xticklabels([day.strftime("%a %d") for day in day_range], rotation=30, ha="right", color="#E5E7EB")
        ax.tick_params(axis="y", colors="#E5E7EB")
        ax.grid(axis="y", color="#374151", linestyle="--", alpha=0.4)
        ax.set_ylim(bottom=0)
        for spine in ax.spines.values():
            spine.set_color("#374151")
        ax.set_facecolor("#111827")
        fig.patch.set_facecolor("#111827")
        legend = ax.legend(loc="upper left", bbox_to_anchor=(1.02, 1), frameon=True)
        if legend:
            legend.get_frame().set_facecolor("#1F2937")
            legend.get_frame().set_edgecolor("#4B5563")
            for text in legend.get_texts():
                text.set_color("#F9FAFB")
        fig.tight_layout()

        self.burn_canvas = FigureCanvasTkAgg(fig, master=self.burn_chart_holder)
        self.burn_canvas.draw()
        widget = self.burn_canvas.get_tk_widget()
        widget.pack(fill="both", expand=True)
        widget.configure(background="#111827", highlightthickness=0, borderwidth=0)
        self._burn_fig = fig

    def _initialize_responsive_layout(self):
        width = max(self.winfo_width(), 1)
        self._update_responsive_layout(width)

    def _on_window_configure(self, event):
        if event.widget is not self:
            return
        self._pending_width = event.width
        if self._responsive_after:
            try:
                self.after_cancel(self._responsive_after)
            except Exception:
                pass
        self._responsive_after = self.after(120, self._commit_responsive_update)

    def _commit_responsive_update(self):
        self._responsive_after = None
        width = self._pending_width or self.winfo_width()
        self._update_responsive_layout(max(width, 1))

    def _update_responsive_layout(self, width: int):
        mode = "narrow" if width < 900 else "wide"
        if mode != self._layout_mode:
            self._layout_mode = mode
            self._layout_add_form(mode)

        self._apply_scaling(width)

        wrap = max(width - 260, 360)
        if hasattr(self, "bulk_instruction_label"):
            self.bulk_instruction_label.configure(wraplength=wrap)
        if hasattr(self, "bulk_form_help_label"):
            self.bulk_form_help_label.configure(wraplength=wrap)

    def _apply_scaling(self, width: int):
        # User feedback indicated that dynamic scaling at different widths made the
        # interface feel unstable, so keep a consistent 1.0 scale regardless of the
        # window size.
        scale = 1.0

        if self._widget_scale == scale:
            return
        self._widget_scale = scale
        ctk.set_widget_scaling(scale)
        try:
            ctk.set_window_scaling(scale)
        except AttributeError:
            # Older CustomTkinter versions do not expose set_window_scaling
            pass

    # ----------------------- Actions -----------------------
    def refresh_all(self):
        self._refresh_people_options()
        self._refresh_today_list()
        self._refresh_all_list()
        self.status_label.configure(text=f"Tasks: {len(self.store.data['tasks'])}")
        self._refresh_stats()
=======
        self.all_list = ctk.CTkScrollableFrame(self.all_tab)
        self.all_list.pack(fill="both", expand=True)

    def _build_add_tab(self):
        container = ctk.CTkFrame(self.add_tab)
        container.pack(fill="both", expand=True, padx=12, pady=12)
        self.add_container = container

        self.add_title_label = ctk.CTkLabel(container, text="Title")
        self.add_title = ctk.CTkEntry(container)

        self.add_type_label = ctk.CTkLabel(container, text="Type")
        self.add_type = ctk.CTkOptionMenu(container, values=TASK_TYPES)
        self.add_type.set(TASK_TYPES[0])

        self.add_priority_label = ctk.CTkLabel(container, text="Priority")
        self.add_priority = ctk.CTkOptionMenu(container, values=PRIORITIES)
        self.add_priority.set(PRIORITIES[1])

        self.add_who_label = ctk.CTkLabel(container, text="Who asked")
        self.add_who = ctk.CTkComboBox(container, values=self._people_option_values(), justify="left")
        self.add_who.set("")

        self.add_assignee_label = ctk.CTkLabel(container, text="Assignee")
        self.add_assignee = ctk.CTkComboBox(container, values=self._people_option_values(), justify="left")
        self.add_assignee.set("")

        self.add_start_label = ctk.CTkLabel(container, text="Start Date")
        self.add_start = create_dark_date_entry(container)
        self.add_start.set_date(date.today())

        self.add_deadline_label = ctk.CTkLabel(container, text="Deadline")
        self.add_deadline = create_dark_date_entry(container)
        self.add_deadline.set_date(date.today())

        self.add_description_label = ctk.CTkLabel(container, text="Description")
        self.add_description = ctk.CTkTextbox(container, height=160)

        self.add_button_row = ctk.CTkFrame(container, fg_color="transparent")
        ctk.CTkButton(self.add_button_row, text="Clear", command=self._clear_add_form).pack(side="left", padx=6)
        ctk.CTkButton(self.add_button_row, text="Add Task", command=self._add_task_from_form).pack(side="left", padx=6)

        container.columnconfigure(0, weight=1)
        container.columnconfigure(1, weight=1)

        self._layout_add_form("wide")

    def _layout_add_form(self, mode: str):
        container = self.add_container
        widgets = [
            self.add_title_label,
            self.add_title,
            self.add_type_label,
            self.add_type,
            self.add_priority_label,
            self.add_priority,
            self.add_who_label,
            self.add_who,
            self.add_assignee_label,
            self.add_assignee,
            self.add_start_label,
            self.add_start,
            self.add_deadline_label,
            self.add_deadline,
            self.add_description_label,
            self.add_description,
            self.add_button_row,
        ]
        for w in widgets:
            w.grid_forget()

        for idx in range(0, 20):
            container.rowconfigure(idx, weight=0)

        if mode == "narrow":
            container.grid_columnconfigure(0, weight=1)
            container.grid_columnconfigure(1, weight=0)
            placements = [
                (self.add_title_label, {"row": 0, "column": 0, "sticky": "w"}),
                (self.add_title, {"row": 1, "column": 0, "sticky": "ew", "pady": (0, 8)}),
                (self.add_type_label, {"row": 2, "column": 0, "sticky": "w"}),
                (self.add_type, {"row": 3, "column": 0, "sticky": "ew", "pady": (0, 8)}),
                (self.add_priority_label, {"row": 4, "column": 0, "sticky": "w"}),
                (self.add_priority, {"row": 5, "column": 0, "sticky": "ew", "pady": (0, 8)}),
                (self.add_who_label, {"row": 6, "column": 0, "sticky": "w"}),
                (self.add_who, {"row": 7, "column": 0, "sticky": "ew", "pady": (0, 8)}),
                (self.add_assignee_label, {"row": 8, "column": 0, "sticky": "w"}),
                (self.add_assignee, {"row": 9, "column": 0, "sticky": "ew", "pady": (0, 8)}),
                (self.add_start_label, {"row": 10, "column": 0, "sticky": "w"}),
                (self.add_start, {"row": 11, "column": 0, "sticky": "ew", "pady": (0, 8)}),
                (self.add_deadline_label, {"row": 12, "column": 0, "sticky": "w"}),
                (self.add_deadline, {"row": 13, "column": 0, "sticky": "ew", "pady": (0, 8)}),
                (self.add_description_label, {"row": 14, "column": 0, "sticky": "w"}),
                (self.add_description, {"row": 15, "column": 0, "sticky": "nsew", "pady": (0, 8)}),
                (self.add_button_row, {"row": 16, "column": 0, "sticky": "e"}),
            ]
            target_row = 15
        else:
            container.grid_columnconfigure(0, weight=1)
            container.grid_columnconfigure(1, weight=1)
            placements = [
                (self.add_title_label, {"row": 0, "column": 0, "columnspan": 2, "sticky": "w"}),
                (self.add_title, {"row": 1, "column": 0, "columnspan": 2, "sticky": "ew", "pady": (0, 8)}),
                (self.add_type_label, {"row": 2, "column": 0, "sticky": "w"}),
                (self.add_priority_label, {"row": 2, "column": 1, "sticky": "w"}),
                (self.add_type, {"row": 3, "column": 0, "sticky": "ew", "pady": (0, 8)}),
                (self.add_priority, {"row": 3, "column": 1, "sticky": "ew", "pady": (0, 8)}),
                (self.add_who_label, {"row": 4, "column": 0, "sticky": "w"}),
                (self.add_assignee_label, {"row": 4, "column": 1, "sticky": "w"}),
                (self.add_who, {"row": 5, "column": 0, "sticky": "ew", "pady": (0, 8)}),
                (self.add_assignee, {"row": 5, "column": 1, "sticky": "ew", "pady": (0, 8)}),
                (self.add_start_label, {"row": 6, "column": 0, "sticky": "w"}),
                (self.add_deadline_label, {"row": 6, "column": 1, "sticky": "w"}),
                (self.add_start, {"row": 7, "column": 0, "sticky": "ew", "pady": (0, 8)}),
                (self.add_deadline, {"row": 7, "column": 1, "sticky": "ew", "pady": (0, 8)}),
                (self.add_description_label, {"row": 8, "column": 0, "columnspan": 2, "sticky": "w"}),
                (self.add_description, {"row": 9, "column": 0, "columnspan": 2, "sticky": "nsew", "pady": (0, 8)}),
                (self.add_button_row, {"row": 10, "column": 0, "columnspan": 2, "sticky": "e"}),
            ]
            target_row = 9

        for widget, opts in placements:
            widget.grid(**opts)

        container.rowconfigure(target_row, weight=1)

    def _build_bulk_tab(self):
        container = ctk.CTkFrame(self.bulk_tab)
        container.pack(fill="both", expand=True, padx=12, pady=12)
        self.bulk_container = container

        self.bulk_instruction_text = (
            "You are the TaskFocus bulk-import assistant.\n"
            "1. Read the notes I provide and identify every actionable task.\n"
            "2. Decide the best Type (Make/Ask/Arrange/Control), priority, start date, and deadline."
            " Use context or today's date when a start is missing, and leave fields blank if truly unknown.\n"
            "3. Capture who asked for the task and the assignee whenever the information exists.\n"
            "4. Create a short, informative Title and keep supporting details inside Description.\n\n"
            "Return the tasks exactly in this format, one per line:\n"
            "Type: Title — asked by <who asked> — assignee <assignee> — start <yyyy-mm-dd> — "
            "deadline <yyyy-mm-dd> — priority <High|Medium|Low> — description <details>\n"
            "Use yyyy-mm-dd dates (dd.mm.yyyy is also accepted on input). Title is required; omit an "
            "optional segment entirely if the data is unavailable."
        )

        instruct_frame = ctk.CTkFrame(container)
        instruct_frame.pack(fill="x", pady=(0, 12))
        ctk.CTkLabel(
            instruct_frame,
            text="Bulk import instructions for AI assistant",
            font=("Segoe UI", 14, "bold"),
        ).pack(anchor="w", padx=4, pady=(4, 2))
        self.bulk_instruction_label = ctk.CTkLabel(
            instruct_frame,
            text=self.bulk_instruction_text,
            justify="left",
            wraplength=760,
        )
        self.bulk_instruction_label.pack(anchor="w", padx=4, pady=(0, 6))
        ctk.CTkButton(
            instruct_frame,
            text="Copy instructions",
            command=self._copy_bulk_instructions,
            width=160,
        ).pack(anchor="w", padx=4)

        self.bulk_form_help_text = (
            "After the AI responds, paste the generated lines below. Each line can omit optional parts, "
            "but the parser understands the same fields as the Add Task form: Title, Type, Priority, Who asked, "
            "Assignee, Start Date, Deadline, and Description."
        )
        self.bulk_form_help_label = ctk.CTkLabel(
            container,
            text=self.bulk_form_help_text,
            justify="left",
            wraplength=760,
        )
        self.bulk_form_help_label.pack(anchor="w", pady=(0, 8))

        self.bulk_text = ctk.CTkTextbox(container, height=320)
        self.bulk_text.pack(fill="both", expand=True)

        btns = ctk.CTkFrame(container, fg_color="transparent")
        btns.pack(fill="x", pady=(8,0))
        self.bulk_status = ctk.CTkLabel(btns, text="")
        self.bulk_status.pack(side="left")
        ctk.CTkButton(btns, text="Import", command=self._bulk_import).pack(side="right")

    def _initialize_responsive_layout(self):
        width = max(self.winfo_width(), 1)
        self._update_responsive_layout(width)

    def _on_window_configure(self, event):
        if event.widget is not self:
            return
        self._pending_width = event.width
        if self._responsive_after:
            try:
                self.after_cancel(self._responsive_after)
            except Exception:
                pass
        self._responsive_after = self.after(120, self._commit_responsive_update)

    def _commit_responsive_update(self):
        self._responsive_after = None
        width = self._pending_width or self.winfo_width()
        self._update_responsive_layout(max(width, 1))

    def _update_responsive_layout(self, width: int):
        mode = "narrow" if width < 900 else "wide"
        if mode != self._layout_mode:
            self._layout_mode = mode
            self._layout_add_form(mode)

        self._apply_scaling(width)

        wrap = max(width - 260, 360)
        if hasattr(self, "bulk_instruction_label"):
            self.bulk_instruction_label.configure(wraplength=wrap)
        if hasattr(self, "bulk_form_help_label"):
            self.bulk_form_help_label.configure(wraplength=wrap)

    def _apply_scaling(self, width: int):
        # User feedback indicated that dynamic scaling at different widths made the
        # interface feel unstable, so keep a consistent 1.0 scale regardless of the
        # window size.
        scale = 1.0

        if self._widget_scale == scale:
            return
        self._widget_scale = scale
        ctk.set_widget_scaling(scale)
        try:
            ctk.set_window_scaling(scale)
        except AttributeError:
            # Older CustomTkinter versions do not expose set_window_scaling
            pass

    # ----------------------- Actions -----------------------
    def refresh_all(self):
        self._refresh_people_options()
        self._refresh_today_list()
        self._refresh_all_list()
        self.status_label.configure(text=f"Tasks: {len(self.store.data['tasks'])}")
>>>>>>> d65a5bbe

    def _refresh_today_list(self):
        for w in self.today_list.winfo_children():
            w.destroy()
        tasks = self.store.eligible_today()
        tasks.sort(key=sort_key)
        # Show focused first
        focused = [t for t in tasks if t.get("focus")]
        others = [t for t in tasks if not t.get("focus")]

        if focused:
            ctk.CTkLabel(self.today_list, text="Focus ⭐", font=("Segoe UI", 16, "bold")).pack(anchor="w", pady=(4,4), padx=6)
            for t in focused:
                self._add_task_card(self.today_list, t)

        ctk.CTkLabel(self.today_list, text="Available Today", font=("Segoe UI", 16, "bold")).pack(anchor="w", pady=(12,4), padx=6)
        for t in others:
            self._add_task_card(self.today_list, t)

        if not tasks:
            ctk.CTkLabel(self.today_list, text="No tasks available to start today.").pack(pady=12)

    def _refresh_all_list(self):
        for w in self.all_list.winfo_children():
            w.destroy()
        status = self.status_filter.get()
        if status == "all":
            tasks = self.store.list_tasks()
        else:
            tasks = self.store.list_tasks(status)
        tasks.sort(key=sort_key)
        for t in tasks:
            self._add_task_card(self.all_list, t)
        if not tasks:
            ctk.CTkLabel(self.all_list, text="No tasks to show.").pack(pady=12)

    def _add_task_card(self, parent, task: dict):
<<<<<<< HEAD
        card = TaskCard(parent, task,
                        on_edit=self._open_editor,
                        on_done_toggle=self._toggle_done,
                        on_focus_toggle=self._toggle_focus,
                        on_start_timer=self._start_task_timer,
                        on_log_time=self._log_manual_time)
        card.pack(fill="x", padx=8, pady=8)

    def _toggle_done(self, task):
        new_status = "open" if task.get("status") == "done" else "done"
        updates = {"status": new_status}
        if new_status == "done":
            updates["completed_at"] = datetime.now().isoformat(timespec="seconds")
        else:
            updates["completed_at"] = None
        self.store.update_task(task["id"], updates)
        self.refresh_all()

    def _toggle_focus(self, task):
        self.store.update_task(task["id"], {"focus": not bool(task.get("focus"))})
        self.refresh_all()

    def _open_editor(self, task):
        def on_save(updated):
            self.store.update_task(task["id"], updated)
            self.refresh_all()
        TaskEditor(self, task, on_save, self.store.get_people())

    def _start_task_timer(self, task):
        if self.timer_window and self.timer_window.winfo_exists():
            messagebox.showinfo("Timer", "A timer is already running. Please finish or stop it before starting another.")
            self.timer_window.focus()
            return

        def handle_complete(minutes):
            self._handle_timer_completion(task.get("id"), minutes)

        self.timer_window = PomodoroWindow(self, task, handle_complete, self._on_timer_closed)
        self.timer_window.focus()

    def _on_timer_closed(self):
        self.timer_window = None

    def _handle_timer_completion(self, task_id: int, minutes: int):
        self._on_timer_closed()
        self.bell()
        task = next((t for t in self.store.data.get("tasks", []) if t.get("id") == task_id), None)
        if not task:
            messagebox.showinfo("Timer", "Task no longer exists.")
            return
        title = task.get("title", "Task")
        messagebox.showinfo("Time's up!", f"{minutes} minute(s) completed for '{title}'.")
        dialog = SessionLogDialog(
            self,
            title=f"Session recap — {title}",
            preset_minutes=minutes,
            allow_minutes_edit=True,
            prompt="Describe what you accomplished during this focus session:",
        )
        result = dialog.show()
        if result:
            minutes_logged, note = result
        else:
            minutes_logged, note = minutes, ""
        self.store.append_session(task_id, minutes_logged, note)
        self.refresh_all()

    def _log_manual_time(self, task):
        task_id = task.get("id") if task else None
        if not task_id:
            return
        title = task.get("title", "Task")
        dialog = SessionLogDialog(
            self,
            title=f"Log time — {title}",
            preset_minutes=None,
            allow_minutes_edit=True,
            prompt="Enter how long you worked (e.g. 90, 1:30, 1.5h) and describe what happened:",
        )
        result = dialog.show()
        if not result:
            return
        minutes, note = result
        self.store.append_session(task_id, minutes, note)
        self.refresh_all()

    def _clear_add_form(self):
        self.add_title.delete(0, tk.END)
        self.add_type.set(TASK_TYPES[0])
        self.add_priority.set(PRIORITIES[1])
        self.add_who.set("")
        self.add_assignee.set("")
        self.add_start.set_date(date.today())
        self.add_deadline.set_date(date.today())
        self.add_description.delete("1.0", tk.END)

    def _add_task_from_form(self):
        title = self.add_title.get().strip()
        if not title:
            messagebox.showwarning("Validation", "Title cannot be empty")
            return
        task = {
            "title": title,
            "type": self.add_type.get(),
            "priority": self.add_priority.get(),
            "who_asked": self.add_who.get().strip(),
            "assignee": self.add_assignee.get().strip(),
            "start_date": self.add_start.get_date().strftime('%Y-%m-%d'),
            "deadline": self.add_deadline.get_date().strftime('%Y-%m-%d'),
            "status": "open",
            "focus": False,
            "description": self.add_description.get("1.0", tk.END).strip(),
        }
        self.store.add_task(task)
        self._clear_add_form()
        self.refresh_all()
        self.tabs.set("All Tasks")

    def _bulk_import(self):
        text = self.bulk_text.get("1.0", tk.END).strip()
        if not text:
            self.bulk_status.configure(text="Nothing to import.")
            return
=======
        card = TaskCard(parent, task,
                        on_edit=self._open_editor,
                        on_done_toggle=self._toggle_done,
                        on_focus_toggle=self._toggle_focus,
                        on_start_timer=self._start_task_timer,
                        on_log_time=self._log_manual_time)
        card.pack(fill="x", padx=8, pady=8)

    def _toggle_done(self, task):
        new_status = "open" if task.get("status") == "done" else "done"
        self.store.update_task(task["id"], {"status": new_status})
        self.refresh_all()

    def _toggle_focus(self, task):
        self.store.update_task(task["id"], {"focus": not bool(task.get("focus"))})
        self.refresh_all()

    def _open_editor(self, task):
        def on_save(updated):
            self.store.update_task(task["id"], updated)
            self.refresh_all()
        TaskEditor(self, task, on_save, self.store.get_people())

    def _start_task_timer(self, task):
        if self.timer_window and self.timer_window.winfo_exists():
            messagebox.showinfo("Timer", "A timer is already running. Please finish or stop it before starting another.")
            self.timer_window.focus()
            return

        def handle_complete(minutes):
            self._handle_timer_completion(task.get("id"), minutes)

        self.timer_window = PomodoroWindow(self, task, handle_complete, self._on_timer_closed)
        self.timer_window.focus()

    def _on_timer_closed(self):
        self.timer_window = None

    def _handle_timer_completion(self, task_id: int, minutes: int):
        self._on_timer_closed()
        self.bell()
        task = next((t for t in self.store.data.get("tasks", []) if t.get("id") == task_id), None)
        if not task:
            messagebox.showinfo("Timer", "Task no longer exists.")
            return
        title = task.get("title", "Task")
        messagebox.showinfo("Time's up!", f"{minutes} minute(s) completed for '{title}'.")
        dialog = SessionLogDialog(
            self,
            title=f"Session recap — {title}",
            preset_minutes=minutes,
            allow_minutes_edit=True,
            prompt="Describe what you accomplished during this focus session:",
        )
        result = dialog.show()
        if result:
            minutes_logged, note = result
        else:
            minutes_logged, note = minutes, ""
        self.store.append_session(task_id, minutes_logged, note)
        self.refresh_all()

    def _log_manual_time(self, task):
        task_id = task.get("id") if task else None
        if not task_id:
            return
        title = task.get("title", "Task")
        dialog = SessionLogDialog(
            self,
            title=f"Log time — {title}",
            preset_minutes=None,
            allow_minutes_edit=True,
            prompt="Enter how long you worked (e.g. 90, 1:30, 1.5h) and describe what happened:",
        )
        result = dialog.show()
        if not result:
            return
        minutes, note = result
        self.store.append_session(task_id, minutes, note)
        self.refresh_all()

    def _clear_add_form(self):
        self.add_title.delete(0, tk.END)
        self.add_type.set(TASK_TYPES[0])
        self.add_priority.set(PRIORITIES[1])
        self.add_who.set("")
        self.add_assignee.set("")
        self.add_start.set_date(date.today())
        self.add_deadline.set_date(date.today())
        self.add_description.delete("1.0", tk.END)

    def _add_task_from_form(self):
        title = self.add_title.get().strip()
        if not title:
            messagebox.showwarning("Validation", "Title cannot be empty")
            return
        task = {
            "title": title,
            "type": self.add_type.get(),
            "priority": self.add_priority.get(),
            "who_asked": self.add_who.get().strip(),
            "assignee": self.add_assignee.get().strip(),
            "start_date": self.add_start.get_date().strftime('%Y-%m-%d'),
            "deadline": self.add_deadline.get_date().strftime('%Y-%m-%d'),
            "status": "open",
            "focus": False,
            "description": self.add_description.get("1.0", tk.END).strip(),
        }
        self.store.add_task(task)
        self._clear_add_form()
        self.refresh_all()
        self.tabs.set("All Tasks")

    def _bulk_import(self):
        text = self.bulk_text.get("1.0", tk.END).strip()
        if not text:
            self.bulk_status.configure(text="Nothing to import.")
            return
>>>>>>> d65a5bbe
        lines = [ln.strip() for ln in text.splitlines() if ln.strip()]
        added = 0
        for ln in lines:
            task = self._parse_template_line(ln)
            if task and task.get("title"):
                self.store.add_task(task)
                added += 1
        self.bulk_status.configure(text=f"Imported {added} task(s).")
        self.refresh_all()

    def _parse_template_line(self, line: str) -> dict | None:
        """Parse template lines like:
        Make: Title — asked by Alex — start 2025-10-06 — deadline 2025-10-08 — priority High
        Ask: Confirm PT rules — asked by Lena
        """
        # Allow hyphen forms: —, -, --
        # Split head (type:title) and segments (key-value)
        m = re.match(r"^\s*(\w+)\s*:\s*(.+)$", line)
        if not m:
            return None
        ttype = m.group(1).strip().capitalize()
        rest = m.group(2).strip()

        # Split by em-dash or hyphen separators
        parts = re.split(r"\s+[—\-]{1,2}\s+", rest)
        title = parts[0].strip()
        info = parts[1:]

<<<<<<< HEAD
        who = ""
        assignee = ""
        start_s = today_str()
        deadline_s = ""
        pr = "Medium"
        description = ""

        for seg in info:
            s = seg.strip()
            # key: asked by
            m1 = re.match(r"(?i)^asked\s+by\s*:?\s*(.+)$", s)
            if m1:
                who = m1.group(1).strip()
                continue
            # key: assignee / assigned to
            m1b = re.match(r"(?i)^(assignee|assigned\s+to)\s*:?\s*(.+)$", s)
            if m1b:
                assignee = m1b.group(2).strip()
                continue
            # key: start date
            m2 = re.match(r"(?i)^start\s*:?\s*(.+)$", s)
            if m2:
                d = parse_date(m2.group(1).strip())
                if d:
=======
        who = ""
        assignee = ""
        start_s = today_str()
        deadline_s = ""
        pr = "Medium"
        description = ""

        for seg in info:
            s = seg.strip()
            # key: asked by
            m1 = re.match(r"(?i)^asked\s+by\s*:?\s*(.+)$", s)
            if m1:
                who = m1.group(1).strip()
                continue
            # key: assignee / assigned to
            m1b = re.match(r"(?i)^(assignee|assigned\s+to)\s*:?\s*(.+)$", s)
            if m1b:
                assignee = m1b.group(2).strip()
                continue
            # key: start date
            m2 = re.match(r"(?i)^start\s*:?\s*(.+)$", s)
            if m2:
                d = parse_date(m2.group(1).strip())
                if d:
>>>>>>> d65a5bbe
                    start_s = d.strftime('%Y-%m-%d')
                continue
            # key: deadline
            m3 = re.match(r"(?i)^deadline\s*:?\s*(.+)$", s)
            if m3:
                d = parse_date(m3.group(1).strip())
                if d:
                    deadline_s = d.strftime('%Y-%m-%d')
                continue
            # key: priority
<<<<<<< HEAD
            m4 = re.match(r"(?i)^priority\s*:?\s*(high|medium|low)$", s)
            if m4:
                pr = m4.group(1).capitalize()
                continue
            # key: description / notes
            m5 = re.match(r"(?i)^(description|desc|notes?)\s*:?\s*(.+)$", s)
            if m5:
                description = m5.group(2).strip()
                continue

        if ttype not in TASK_TYPES:
            ttype = TASK_TYPES[0]
        if pr not in PRIORITIES:
            pr = PRIORITIES[1]

        return {
            "title": title,
            "type": ttype,
            "priority": pr,
            "who_asked": who,
            "assignee": assignee,
            "start_date": start_s,
            "deadline": deadline_s,
            "status": "open",
            "focus": False,
            "description": description,
        }

    def _copy_bulk_instructions(self):
        try:
            self.clipboard_clear()
            self.clipboard_append(self.bulk_instruction_text)
            self.bulk_status.configure(text="Instructions copied.")
        except Exception:
            self.bulk_status.configure(text="Unable to copy instructions.")
=======
            m4 = re.match(r"(?i)^priority\s*:?\s*(high|medium|low)$", s)
            if m4:
                pr = m4.group(1).capitalize()
                continue
            # key: description / notes
            m5 = re.match(r"(?i)^(description|desc|notes?)\s*:?\s*(.+)$", s)
            if m5:
                description = m5.group(2).strip()
                continue

        if ttype not in TASK_TYPES:
            ttype = TASK_TYPES[0]
        if pr not in PRIORITIES:
            pr = PRIORITIES[1]

        return {
            "title": title,
            "type": ttype,
            "priority": pr,
            "who_asked": who,
            "assignee": assignee,
            "start_date": start_s,
            "deadline": deadline_s,
            "status": "open",
            "focus": False,
            "description": description,
        }
>>>>>>> d65a5bbe

    def _copy_bulk_instructions(self):
        try:
            self.clipboard_clear()
            self.clipboard_append(self.bulk_instruction_text)
            self.bulk_status.configure(text="Instructions copied.")
        except Exception:
            self.bulk_status.configure(text="Unable to copy instructions.")

    def _copy_bulk_instructions(self):
        try:
            self.clipboard_clear()
            self.clipboard_append(self.bulk_instruction_text)
            self.bulk_status.configure(text="Instructions copied.")
        except Exception:
            self.bulk_status.configure(text="Unable to copy instructions.")

    def _copy_bulk_instructions(self):
        try:
            self.clipboard_clear()
            self.clipboard_append(self.bulk_instruction_text)
            self.bulk_status.configure(text="Instructions copied.")
        except Exception:
            self.bulk_status.configure(text="Unable to copy instructions.")

    def _copy_bulk_instructions(self):
        try:
            self.clipboard_clear()
            self.clipboard_append(self.bulk_instruction_text)
            self.bulk_status.configure(text="Instructions copied.")
        except Exception:
            self.bulk_status.configure(text="Unable to copy instructions.")

    def _prompt_focus_selection(self):
        tasks = self.store.eligible_today()
        if not tasks:
            # No eligible tasks; just set the meta date to avoid nagging
            self.store.data["meta"]["last_focus_date"] = today_str()
            self.store.save()
            return
        tasks.sort(key=sort_key)

        def on_confirm(selected_ids: list[int]):
            self.store.set_focus_for_today(selected_ids)
            self.refresh_all()

        FocusDialog(self, tasks, on_confirm)


# -------------------------------
# MAIN
# -------------------------------
if __name__ == "__main__":
    ensure_dirs()
    write_purple_theme_if_missing()

    # Apply dark mode and theme
    ctk.set_appearance_mode("dark")
    try:
        ctk.set_default_color_theme(THEME_FILE)
    except Exception:
        # Fallback to built-in if custom theme fails
        ctk.set_default_color_theme("dark-blue")

    store = TaskStore(DATA_FILE)
    app = TaskFocusApp(store)
    app.mainloop()
<|MERGE_RESOLUTION|>--- conflicted
+++ resolved
@@ -1,4092 +1,3141 @@
-# TaskFocus — Dark GUI Task Manager (Dark Mode, Purple Accent)
-# -----------------------------------------------------------
-# Features (v1.0):
-#   • Dark GUI built with CustomTkinter (purple accent theme)
-#   • Persistent JSON storage at C:\\Users\\Public\\Documents\\tasks.json
-#   • Tabs: Today, All Tasks, Add Task, Bulk Import
-#   • "Today" shows tasks that can be started (start_date <= today), sorted by
-#       Priority (High→Medium→Low), Deadline (soonest first), Start Date
-#   • New-day focus dialog: choose which tasks to focus on today (⭐)
-#   • Edit and mark as done manually; toggle Focus status
-#   • Scrollable task lists
-#   • tkcalendar DateEntry for Start Date / Deadline pickers
-#
-# Usage:
-#   pip install customtkinter tkcalendar
-#   python taskfocus.py
-#
-# Notes:
-#   • All comments and strings are in English, as requested.
-#   • You can customize defaults in the CONFIG section.
-
-import itertools
-import json
-import os
-import sys
-import re
-from datetime import datetime, date, timedelta
-
-import webbrowser
-from collections import defaultdict
-from urllib.parse import urlparse
-
-import tkinter as tk
-from tkinter import messagebox
-
-try:
-    import customtkinter as ctk
-except ImportError:
-    print("Please install customtkinter: pip install customtkinter")
-    raise
-
-try:
-    from tkcalendar import DateEntry
-except ImportError:
-    print("Please install tkcalendar: pip install tkcalendar")
-    raise
-
-try:
-    import matplotlib
-    matplotlib.use("Agg")
-    from matplotlib import pyplot as plt
-    from matplotlib.backends.backend_tkagg import FigureCanvasTkAgg
-    MATPLOTLIB_AVAILABLE = True
-except ImportError:
-    MATPLOTLIB_AVAILABLE = False
-    plt = None
-    FigureCanvasTkAgg = None
-
-# -------------------------------
-# CONFIG
-# -------------------------------
-DATA_DIR = r"C:\\Users\\Public\\Documents"  # persistent location
-DATA_FILE = os.path.join(DATA_DIR, "tasks.json")
-THEME_FILE = os.path.join(DATA_DIR, "taskfocus_purple_theme.json")
-APP_TITLE = "TaskFocus"
-
-TASK_TYPES = ["Make", "Ask", "Arrange", "Control"]
-PRIORITIES = ["High", "Medium", "Low"]
-STATUSES = ["open", "done"]
-
-# -------------------------------
-# Helpers
-# -------------------------------
-
-def ensure_dirs():
-    os.makedirs(DATA_DIR, exist_ok=True)
-
-
-def write_purple_theme_if_missing():
-    """Create a minimal CustomTkinter theme JSON with purple accent."""
-    if os.path.exists(THEME_FILE):
-        return
-    theme = {
-        "_name": "taskfocus-purple",
-        "CTk": {
-            "fg_color": ["#1F1F1F", "#1F1F1F"],
-            "top_fg_color": ["#1A1A1A", "#1A1A1A"],
-            "text_color": ["#111111", "#F1F1F1"],
-            "text_color_disabled": ["#8A8A8A", "#6D6D6D"],
-            "scaling": 1.0,
-            "corner_radius": 12
-        },
-        "CTkButton": {
-            "corner_radius": 10,
-            "border_width": 0,
-            "fg_color": ["#8B5CF6", "#6D28D9"],
-            "hover_color": ["#7C3AED", "#5B21B6"],
-            "text_color": ["#FFFFFF", "#FFFFFF"],
-            "text_color_disabled": ["#8A8A8A", "#6D6D6D"]
-        },
-        "CTkFrame": {
-            "corner_radius": 16,
-            "border_width": 0,
-            "fg_color": ["#262626", "#262626"],
-            "top_fg_color": ["#1F1F1F", "#1F1F1F"]
-        },
-        "CTkEntry": {
-            "corner_radius": 8,
-            "border_width": 0,
-            "fg_color": ["#2C2C2C", "#2C2C2C"],
-            "border_color": ["#3F3F46", "#3F3F46"],
-            "text_color": ["#E5E7EB", "#E5E7EB"],
-            "placeholder_text_color": ["#9CA3AF", "#9CA3AF"]
-        },
-        "CTkOptionMenu": {
-            "corner_radius": 8,
-            "fg_color": ["#3B3B3B", "#3B3B3B"],
-            "button_color": ["#8B5CF6", "#6D28D9"],
-            "button_hover_color": ["#7C3AED", "#5B21B6"],
-            "text_color": ["#E5E7EB", "#E5E7EB"],
-            "dropdown_color": ["#2C2C2C", "#2C2C2C"],
-            "dropdown_text_color": ["#E5E7EB", "#E5E7EB"]
-        },
-        "CTkScrollableFrame": {
-            "label_text_color": ["#E5E7EB", "#E5E7EB"],
-            "fg_color": ["#1F1F1F", "#1F1F1F"],
-            "top_fg_color": ["#1F1F1F", "#1F1F1F"]
-        },
-        "CTkLabel": {
-            "text_color": ["#E5E7EB", "#E5E7EB"]
-        },
-        "CTkCheckBox": {
-            "border_color": ["#8B5CF6", "#6D28D9"],
-            "fg_color": ["#8B5CF6", "#6D28D9"],
-            "hover_color": ["#7C3AED", "#5B21B6"],
-            "text_color": ["#E5E7EB", "#E5E7EB"]
-        }
-    }
-    with open(THEME_FILE, "w", encoding="utf-8") as f:
-        json.dump(theme, f, indent=2)
-
-
-def parse_date(s: str):
-    if not s:
-        return None
-    try:
-        return datetime.strptime(s, "%Y-%m-%d").date()
-    except ValueError:
-        try:
-            return datetime.strptime(s, "%d.%m.%Y").date()  # alternative format
-        except ValueError:
-            return None
-
-
-def today_str():
-    return date.today().strftime("%Y-%m-%d")
-
-
-PRIORITY_ORDER = {"High": 0, "Medium": 1, "Low": 2}
-
-
-def sort_key(task: dict):
-    pr = PRIORITY_ORDER.get(task.get("priority", "Medium"), 1)
-    # Missing/invalid deadlines go to the end
-    dl = parse_date(task.get("deadline", "")) or date(9999, 12, 31)
-    sd = parse_date(task.get("start_date", "")) or date(9999, 12, 31)
-    created = None
-    try:
-        created = datetime.fromisoformat(task.get("created_at", ""))
-    except Exception:
-        created = datetime(2099, 1, 1)
-<<<<<<< HEAD
-    return (pr, dl, sd, created)
-
-
-def create_dark_date_entry(master) -> DateEntry:
-    """Return a DateEntry that matches the dark UI theme."""
-    entry = DateEntry(
-        master,
-        date_pattern='yyyy-mm-dd',
-        font=("Segoe UI", 14),
-        background="#1E1B4B",
-        foreground="#E5E7EB",
-        borderwidth=0,
-        width=16,
-        selectbackground="#8B5CF6",
-        selectforeground="#F9FAFB",
-        fieldbackground="#111827",
-        normalbackground="#1E1B4B",
-        normalforeground="#F9FAFB",
-        headersbackground="#312E81",
-        headersforeground="#E5E7EB",
-    )
-    try:
-        entry.configure(
-            insertbackground="#F9FAFB",
-            disabledbackground="#1F2937",
-            disabledforeground="#6B7280",
-        )
-    except (tk.TclError, AttributeError):
-        # Some tkcalendar builds forward unknown options to the popup Calendar
-        # widget, which does not accept these entry-specific attributes. Fail
-        # quietly so the dark styling still applies wherever supported.
-        pass
-    try:
-        cal = entry._top_cal  # type: ignore[attr-defined]
-        cal.configure(
-            background="#111827",
-            foreground="#F9FAFB",
-            selectbackground="#8B5CF6",
-            selectforeground="#F9FAFB",
-            headersbackground="#312E81",
-            headersforeground="#E5E7EB",
-            weekendbackground="#1E1B4B",
-            weekendforeground="#F3F4F6",
-            othermonthbackground="#111827",
-            othermonthforeground="#6B7280",
-            disableddaybackground="#1F2937",
-            disableddayforeground="#6B7280",
-        )
-        try:
-            cal.configure(font=("Segoe UI", 12))
-        except tk.TclError:
-            pass
-    except Exception:
-        # Fallback quietly if tkcalendar internals change.
-        pass
-    return entry
-
-
-URL_REGEX = re.compile(r'https?://[^\s<>"\']+')
-TRAILING_URL_CHARS = ")]},.;'\":>"
-
-
-def _normalize_url(raw: str) -> str | None:
-    url = raw.strip()
-    while url and url[-1] in TRAILING_URL_CHARS:
-        url = url[:-1]
-    if not url:
-        return None
-    if url.startswith("www."):
-        url = "https://" + url
-    if not url.lower().startswith(("http://", "https://")):
-        return None
-    parsed = urlparse(url)
-    if not parsed.scheme or not parsed.netloc:
-        return None
-    return url
-
-
-def gather_task_links(task: dict) -> list[str]:
-    texts = [task.get("description", "")]
-    for session in task.get("sessions", []):
-        texts.append(session.get("note", ""))
-    seen: set[str] = set()
-    links: list[str] = []
-    for text in texts:
-        if not text:
-            continue
-        for match in URL_REGEX.findall(text):
-            url = _normalize_url(match)
-            if url and url.lower() not in seen:
-                seen.add(url.lower())
-                links.append(url)
-    return links
-
-
-def parse_session_timestamp(value: str | None) -> datetime | None:
-    if not value:
-        return None
-    for fmt in ("%Y-%m-%d %H:%M", "%Y-%m-%dT%H:%M", "%Y-%m-%dT%H:%M:%S"):
-        try:
-            return datetime.strptime(value, fmt)
-        except ValueError:
-            continue
-    try:
-        return datetime.fromisoformat(value)
-    except Exception:
-        return None
-
-
-def iso_to_date(value: str | None) -> date | None:
-    if not value:
-        return None
-    try:
-        return datetime.fromisoformat(value).date()
-    except Exception:
-        return None
-
-
-def make_textbox_copyable(textbox: ctk.CTkTextbox):
-    textbox.configure(state="disabled", wrap="word")
-
-    def enable():
-        textbox.configure(state="normal")
-
-    def disable():
-        textbox.configure(state="disabled")
-
-    def copy_selection() -> None:
-        enable()
-        try:
-            text = textbox.get("sel.first", "sel.last")
-        except tk.TclError:
-            text = ""
-        if text:
-            textbox.clipboard_clear()
-            textbox.clipboard_append(text)
-        textbox.after_idle(disable)
-
-    def select_all():
-        enable()
-        textbox.tag_add("sel", "1.0", "end-1c")
-        textbox.after_idle(disable)
-
-    def block_edit(event):
-        modifiers = event.state
-        if modifiers & (0x4 | 0x20000 | 0x100000):  # Control or Command
-            key = event.keysym.lower()
-            if key == "c":
-                copy_selection()
-            elif key == "a":
-                select_all()
-        return "break"
-
-    def on_mouse_down(_event):
-        enable()
-
-    def on_mouse_up(_event):
-        textbox.after_idle(disable)
-
-    def show_menu(event):
-        enable()
-        menu = tk.Menu(textbox, tearoff=0)
-        menu.add_command(label="Copy", command=copy_selection)
-        menu.add_command(label="Select All", command=select_all)
-        try:
-            menu.tk_popup(event.x_root, event.y_root)
-            menu.grab_release()
-        finally:
-            textbox.after_idle(disable)
-        return "break"
-
-    def on_copy(_event=None):
-        copy_selection()
-        return "break"
-
-    def on_select_all(_event=None):
-        select_all()
-        return "break"
-
-    textbox.bind("<Key>", block_edit)
-    textbox.bind("<Button-1>", on_mouse_down)
-    textbox.bind("<B1-Motion>", lambda _event: None)
-    textbox.bind("<ButtonRelease-1>", on_mouse_up)
-    textbox.bind("<FocusOut>", lambda _event: disable())
-    textbox.bind("<Control-c>", on_copy)
-    textbox.bind("<Control-a>", on_select_all)
-    textbox.bind("<Command-c>", on_copy)
-    textbox.bind("<Command-a>", on_select_all)
-    textbox.bind("<Button-3>", show_menu)
-    textbox.bind("<Button-2>", show_menu)
-
-
-def shorten_url_display(url: str, max_length: int = 36) -> str:
-    parsed = urlparse(url)
-    display = url
-    if parsed.netloc:
-        display = parsed.netloc + parsed.path
-    if len(display) > max_length:
-        return display[: max_length - 1] + "…"
-    return display
-
-
-def parse_minutes_input(raw: str) -> int:
-    """Parse flexible minute input supporting m, h, and H:MM formats."""
-    if raw is None:
-        raise ValueError("No time entered")
-    value = raw.strip().lower().replace(" ", "")
-    if not value:
-        raise ValueError("No time entered")
-
-    try:
-        if ":" in value:
-            hours_str, mins_str = value.split(":", 1)
-            hours = int(hours_str.strip() or 0)
-            minutes = int(mins_str.strip() or 0)
-            total = hours * 60 + minutes
-        elif "h" in value:
-            hours_part, minutes_part = value.split("h", 1)
-            hours = float(hours_part) if hours_part else 0.0
-            minutes_text = minutes_part.replace("m", "") if minutes_part else ""
-            minutes = float(minutes_text) if minutes_text else 0.0
-            total = int(round(hours * 60 + minutes))
-        else:
-            suffix = value[-1] if value[-1].isalpha() else ""
-            number_part = value[:-1] if suffix else value
-            amount = float(number_part)
-            if suffix == "h":
-                total = int(round(amount * 60))
-            else:
-                total = int(round(amount))
-    except (TypeError, ValueError):
-        raise ValueError("Invalid time format") from None
-
-    if total <= 0:
-        raise ValueError("Time must be greater than zero")
-    return total
-
-
-# -------------------------------
-# Storage
-# -------------------------------
-class TaskStore:
-    def __init__(self, path):
-        self.path = path
-        self.data = {"tasks": [], "meta": {"last_focus_date": None, "people": []}}
-        self.load()
-
-    def load(self):
-        ensure_dirs()
-        if not os.path.exists(self.path):
-            self.save()
-        try:
-            with open(self.path, "r", encoding="utf-8") as f:
-                self.data = json.load(f)
-            # Backward compatibility
-            if "meta" not in self.data:
-                self.data["meta"] = {"last_focus_date": None, "people": []}
-            if "people" not in self.data.get("meta", {}):
-                self.data["meta"]["people"] = []
-            # Ensure defaults on old tasks
-            for task in self.data.get("tasks", []):
-                self._ensure_task_defaults(task)
-                self.register_people(task.get("who_asked"), task.get("assignee"))
-        except Exception:
-            # Create fresh if corrupted
-            self.data = {"tasks": [], "meta": {"last_focus_date": None, "people": []}}
-            self.save()
-
-    def save(self):
-        ensure_dirs()
-        with open(self.path, "w", encoding="utf-8") as f:
-            json.dump(self.data, f, indent=2, ensure_ascii=False)
-
-    # --- Task operations ---
-    def _ensure_task_defaults(self, task: dict):
-        task.setdefault("description", "")
-        task.setdefault("assignee", "")
-        task.setdefault("time_spent_minutes", 0)
-        task.setdefault("sessions", [])
-        task.setdefault("completed_at", None)
-        return task
-
-    def _next_id(self) -> int:
-        if not self.data["tasks"]:
-            return 1
-        return max(t.get("id", 0) for t in self.data["tasks"]) + 1
-
-    def add_task(self, task: dict) -> dict:
-        task = task.copy()
-        task.setdefault("id", self._next_id())
-        task.setdefault("type", "Make")
-        task.setdefault("priority", "Medium")
-        task.setdefault("who_asked", "")
-        task.setdefault("start_date", today_str())
-        task.setdefault("deadline", "")
-        task.setdefault("status", "open")
-        task.setdefault("focus", False)
-        task.setdefault("created_at", datetime.now().isoformat(timespec="seconds"))
-        task.setdefault("completed_at", None)
-        self.data["tasks"].append(self._ensure_task_defaults(task))
-        self.register_people(task.get("who_asked"), task.get("assignee"))
-        self.save()
-        return task
-
-    def update_task(self, task_id: int, updates: dict):
-        for t in self.data["tasks"]:
-            if t.get("id") == task_id:
-                t.update(updates)
-                self._ensure_task_defaults(t)
-                self.register_people(t.get("who_asked"), t.get("assignee"))
-                self.save()
-                return t
-        return None
-=======
-    return (pr, dl, sd, created)
-
-
-def create_dark_date_entry(master) -> DateEntry:
-    """Return a DateEntry that matches the dark UI theme."""
-    entry = DateEntry(
-        master,
-        date_pattern='yyyy-mm-dd',
-        font=("Segoe UI", 14),
-        background="#1E1B4B",
-        foreground="#E5E7EB",
-        borderwidth=0,
-        width=16,
-        selectbackground="#8B5CF6",
-        selectforeground="#F9FAFB",
-        fieldbackground="#111827",
-        normalbackground="#1E1B4B",
-        normalforeground="#F9FAFB",
-        headersbackground="#312E81",
-        headersforeground="#E5E7EB",
-    )
-    try:
-        entry.configure(
-            insertbackground="#F9FAFB",
-            disabledbackground="#1F2937",
-            disabledforeground="#6B7280",
-        )
-    except (tk.TclError, AttributeError):
-        # Some tkcalendar builds forward unknown options to the popup Calendar
-        # widget, which does not accept these entry-specific attributes. Fail
-        # quietly so the dark styling still applies wherever supported.
-        pass
-    try:
-        cal = entry._top_cal  # type: ignore[attr-defined]
-        cal.configure(
-            background="#111827",
-            foreground="#F9FAFB",
-            selectbackground="#8B5CF6",
-            selectforeground="#F9FAFB",
-            headersbackground="#312E81",
-            headersforeground="#E5E7EB",
-            weekendbackground="#1E1B4B",
-            weekendforeground="#F3F4F6",
-            othermonthbackground="#111827",
-            othermonthforeground="#6B7280",
-            disableddaybackground="#1F2937",
-            disableddayforeground="#6B7280",
-        )
-        try:
-            cal.configure(font=("Segoe UI", 12))
-        except tk.TclError:
-            pass
-    except Exception:
-        # Fallback quietly if tkcalendar internals change.
-        pass
-    return entry
-
-
-def parse_minutes_input(raw: str) -> int:
-    """Parse flexible minute input supporting m, h, and H:MM formats."""
-    if raw is None:
-        raise ValueError("No time entered")
-    value = raw.strip().lower().replace(" ", "")
-    if not value:
-        raise ValueError("No time entered")
-
-    try:
-        if ":" in value:
-            hours_str, mins_str = value.split(":", 1)
-            hours = int(hours_str.strip() or 0)
-            minutes = int(mins_str.strip() or 0)
-            total = hours * 60 + minutes
-        elif "h" in value:
-            hours_part, minutes_part = value.split("h", 1)
-            hours = float(hours_part) if hours_part else 0.0
-            minutes_text = minutes_part.replace("m", "") if minutes_part else ""
-            minutes = float(minutes_text) if minutes_text else 0.0
-            total = int(round(hours * 60 + minutes))
-        else:
-            suffix = value[-1] if value[-1].isalpha() else ""
-            number_part = value[:-1] if suffix else value
-            amount = float(number_part)
-            if suffix == "h":
-                total = int(round(amount * 60))
-            else:
-                total = int(round(amount))
-    except (TypeError, ValueError):
-        raise ValueError("Invalid time format") from None
-
-    if total <= 0:
-        raise ValueError("Time must be greater than zero")
-    return total
-
-
-# -------------------------------
-# Storage
-# -------------------------------
-class TaskStore:
-    def __init__(self, path):
-        self.path = path
-        self.data = {"tasks": [], "meta": {"last_focus_date": None, "people": []}}
-        self.load()
-
-    def load(self):
-        ensure_dirs()
-        if not os.path.exists(self.path):
-            self.save()
-        try:
-            with open(self.path, "r", encoding="utf-8") as f:
-                self.data = json.load(f)
-            # Backward compatibility
-            if "meta" not in self.data:
-                self.data["meta"] = {"last_focus_date": None, "people": []}
-            if "people" not in self.data.get("meta", {}):
-                self.data["meta"]["people"] = []
-            # Ensure defaults on old tasks
-            for task in self.data.get("tasks", []):
-                self._ensure_task_defaults(task)
-                self.register_people(task.get("who_asked"), task.get("assignee"))
-        except Exception:
-            # Create fresh if corrupted
-            self.data = {"tasks": [], "meta": {"last_focus_date": None, "people": []}}
-            self.save()
-
-    def save(self):
-        ensure_dirs()
-        with open(self.path, "w", encoding="utf-8") as f:
-            json.dump(self.data, f, indent=2, ensure_ascii=False)
-
-    # --- Task operations ---
-    def _ensure_task_defaults(self, task: dict):
-        task.setdefault("description", "")
-        task.setdefault("assignee", "")
-        task.setdefault("time_spent_minutes", 0)
-        task.setdefault("sessions", [])
-        return task
-
-    def _next_id(self) -> int:
-        if not self.data["tasks"]:
-            return 1
-        return max(t.get("id", 0) for t in self.data["tasks"]) + 1
-
-    def add_task(self, task: dict) -> dict:
-        task = task.copy()
-        task.setdefault("id", self._next_id())
-        task.setdefault("type", "Make")
-        task.setdefault("priority", "Medium")
-        task.setdefault("who_asked", "")
-        task.setdefault("start_date", today_str())
-        task.setdefault("deadline", "")
-        task.setdefault("status", "open")
-        task.setdefault("focus", False)
-        task.setdefault("created_at", datetime.now().isoformat(timespec="seconds"))
-        self.data["tasks"].append(self._ensure_task_defaults(task))
-        self.register_people(task.get("who_asked"), task.get("assignee"))
-        self.save()
-        return task
-
-    def update_task(self, task_id: int, updates: dict):
-        for t in self.data["tasks"]:
-            if t.get("id") == task_id:
-                t.update(updates)
-                self._ensure_task_defaults(t)
-                self.register_people(t.get("who_asked"), t.get("assignee"))
-                self.save()
-                return t
-        return None
->>>>>>> d65a5bbe
-
-    def delete_task(self, task_id: int):
-        self.data["tasks"] = [t for t in self.data["tasks"] if t.get("id") != task_id]
-        self.save()
-
-    def list_tasks(self, status: str | None = None):
-        tasks = list(self.data["tasks"])
-        if status in STATUSES:
-            tasks = [t for t in tasks if t.get("status") == status]
-        return tasks
-
-    def register_people(self, *names: str | None):
-        names_clean = [n.strip() for n in names if n and n.strip()]
-        if not names_clean:
-            return
-        current = set(self.data.get("meta", {}).get("people", []))
-        updated = False
-        for name in names_clean:
-            if name not in current:
-                current.add(name)
-                updated = True
-        if updated:
-            self.data["meta"]["people"] = sorted(current)
-
-    def get_people(self) -> list[str]:
-        return list(self.data.get("meta", {}).get("people", []))
-
-    def append_session(self, task_id: int, minutes: int, note: str):
-        for t in self.data.get("tasks", []):
-            if t.get("id") == task_id:
-                self._ensure_task_defaults(t)
-                timestamp = datetime.now().strftime("%Y-%m-%d %H:%M")
-                session_entry = {
-                    "timestamp": timestamp,
-                    "minutes": minutes,
-                    "note": note,
-                }
-                t["sessions"].append(session_entry)
-                t["time_spent_minutes"] = int(t.get("time_spent_minutes", 0)) + int(minutes)
-                addition = f"[{timestamp}] ({minutes} min)"
-                if note:
-                    addition += f" {note}"
-                existing = t.get("description", "").rstrip()
-                if existing:
-                    new_desc = existing + "\n" + addition
-                else:
-                    new_desc = addition
-                t["description"] = new_desc
-                self.save()
-                return session_entry
-        return None
-
-    def register_people(self, *names: str | None):
-        names_clean = [n.strip() for n in names if n and n.strip()]
-        if not names_clean:
-            return
-        current = set(self.data.get("meta", {}).get("people", []))
-        updated = False
-        for name in names_clean:
-            if name not in current:
-                current.add(name)
-                updated = True
-        if updated:
-            self.data["meta"]["people"] = sorted(current)
-
-    def get_people(self) -> list[str]:
-        return list(self.data.get("meta", {}).get("people", []))
-
-    def append_session(self, task_id: int, minutes: int, note: str):
-        for t in self.data.get("tasks", []):
-            if t.get("id") == task_id:
-                self._ensure_task_defaults(t)
-                timestamp = datetime.now().strftime("%Y-%m-%d %H:%M")
-                session_entry = {
-                    "timestamp": timestamp,
-                    "minutes": minutes,
-                    "note": note,
-                }
-                t["sessions"].append(session_entry)
-                t["time_spent_minutes"] = int(t.get("time_spent_minutes", 0)) + int(minutes)
-                addition = f"[{timestamp}] ({minutes} min)"
-                if note:
-                    addition += f" {note}"
-                existing = t.get("description", "").rstrip()
-                if existing:
-                    new_desc = existing + "\n" + addition
-                else:
-                    new_desc = addition
-                t["description"] = new_desc
-                self.save()
-                return session_entry
-        return None
-
-    def register_people(self, *names: str | None):
-        names_clean = [n.strip() for n in names if n and n.strip()]
-        if not names_clean:
-            return
-        current = set(self.data.get("meta", {}).get("people", []))
-        updated = False
-        for name in names_clean:
-            if name not in current:
-                current.add(name)
-                updated = True
-        if updated:
-            self.data["meta"]["people"] = sorted(current)
-
-    def get_people(self) -> list[str]:
-        return list(self.data.get("meta", {}).get("people", []))
-
-    def append_session(self, task_id: int, minutes: int, note: str):
-        for t in self.data.get("tasks", []):
-            if t.get("id") == task_id:
-                self._ensure_task_defaults(t)
-                timestamp = datetime.now().strftime("%Y-%m-%d %H:%M")
-                session_entry = {
-                    "timestamp": timestamp,
-                    "minutes": minutes,
-                    "note": note,
-                }
-                t["sessions"].append(session_entry)
-                t["time_spent_minutes"] = int(t.get("time_spent_minutes", 0)) + int(minutes)
-                addition = f"[{timestamp}] ({minutes} min)"
-                if note:
-                    addition += f" {note}"
-                existing = t.get("description", "").rstrip()
-                if existing:
-                    new_desc = existing + "\n" + addition
-                else:
-                    new_desc = addition
-                t["description"] = new_desc
-                self.save()
-                return session_entry
-        return None
-
-    def register_people(self, *names: str | None):
-        names_clean = [n.strip() for n in names if n and n.strip()]
-        if not names_clean:
-            return
-        current = set(self.data.get("meta", {}).get("people", []))
-        updated = False
-        for name in names_clean:
-            if name not in current:
-                current.add(name)
-                updated = True
-        if updated:
-            self.data["meta"]["people"] = sorted(current)
-
-    def get_people(self) -> list[str]:
-        return list(self.data.get("meta", {}).get("people", []))
-
-    def append_session(self, task_id: int, minutes: int, note: str):
-        for t in self.data.get("tasks", []):
-            if t.get("id") == task_id:
-                self._ensure_task_defaults(t)
-                timestamp = datetime.now().strftime("%Y-%m-%d %H:%M")
-                session_entry = {
-                    "timestamp": timestamp,
-                    "minutes": minutes,
-                    "note": note,
-                }
-                t["sessions"].append(session_entry)
-                t["time_spent_minutes"] = int(t.get("time_spent_minutes", 0)) + int(minutes)
-                addition = f"[{timestamp}] ({minutes} min)"
-                if note:
-                    addition += f" {note}"
-                existing = t.get("description", "").rstrip()
-                if existing:
-                    new_desc = existing + "\n" + addition
-                else:
-                    new_desc = addition
-                t["description"] = new_desc
-                self.save()
-                return session_entry
-        return None
-
-    def register_people(self, *names: str | None):
-        names_clean = [n.strip() for n in names if n and n.strip()]
-        if not names_clean:
-            return
-        current = set(self.data.get("meta", {}).get("people", []))
-        updated = False
-        for name in names_clean:
-            if name not in current:
-                current.add(name)
-                updated = True
-        if updated:
-            self.data["meta"]["people"] = sorted(current)
-
-    def get_people(self) -> list[str]:
-        return list(self.data.get("meta", {}).get("people", []))
-
-    def append_session(self, task_id: int, minutes: int, note: str):
-        for t in self.data.get("tasks", []):
-            if t.get("id") == task_id:
-                self._ensure_task_defaults(t)
-                timestamp = datetime.now().strftime("%Y-%m-%d %H:%M")
-                session_entry = {
-                    "timestamp": timestamp,
-                    "minutes": minutes,
-                    "note": note,
-                }
-                t["sessions"].append(session_entry)
-                t["time_spent_minutes"] = int(t.get("time_spent_minutes", 0)) + int(minutes)
-                addition = f"[{timestamp}] ({minutes} min)"
-                if note:
-                    addition += f" {note}"
-                existing = t.get("description", "").rstrip()
-                if existing:
-                    new_desc = existing + "\n" + addition
-                else:
-                    new_desc = addition
-                t["description"] = new_desc
-                self.save()
-                return session_entry
-        return None
-
-    def register_people(self, *names: str | None):
-        names_clean = [n.strip() for n in names if n and n.strip()]
-        if not names_clean:
-            return
-        current = set(self.data.get("meta", {}).get("people", []))
-        updated = False
-        for name in names_clean:
-            if name not in current:
-                current.add(name)
-                updated = True
-        if updated:
-            self.data["meta"]["people"] = sorted(current)
-
-    def get_people(self) -> list[str]:
-        return list(self.data.get("meta", {}).get("people", []))
-
-    def append_session(self, task_id: int, minutes: int, note: str):
-        for t in self.data.get("tasks", []):
-            if t.get("id") == task_id:
-                self._ensure_task_defaults(t)
-                timestamp = datetime.now().strftime("%Y-%m-%d %H:%M")
-                session_entry = {
-                    "timestamp": timestamp,
-                    "minutes": minutes,
-                    "note": note,
-                }
-                t["sessions"].append(session_entry)
-                t["time_spent_minutes"] = int(t.get("time_spent_minutes", 0)) + int(minutes)
-                addition = f"[{timestamp}] ({minutes} min)"
-                if note:
-                    addition += f" {note}"
-                existing = t.get("description", "").rstrip()
-                if existing:
-                    new_desc = existing + "\n" + addition
-                else:
-                    new_desc = addition
-                t["description"] = new_desc
-                self.save()
-                return session_entry
-        return None
-
-    def register_people(self, *names: str | None):
-        names_clean = [n.strip() for n in names if n and n.strip()]
-        if not names_clean:
-            return
-        current = set(self.data.get("meta", {}).get("people", []))
-        updated = False
-        for name in names_clean:
-            if name not in current:
-                current.add(name)
-                updated = True
-        if updated:
-            self.data["meta"]["people"] = sorted(current)
-
-    def get_people(self) -> list[str]:
-        return list(self.data.get("meta", {}).get("people", []))
-
-    def append_session(self, task_id: int, minutes: int, note: str):
-        for t in self.data.get("tasks", []):
-            if t.get("id") == task_id:
-                self._ensure_task_defaults(t)
-                timestamp = datetime.now().strftime("%Y-%m-%d %H:%M")
-                session_entry = {
-                    "timestamp": timestamp,
-                    "minutes": minutes,
-                    "note": note,
-                }
-                t["sessions"].append(session_entry)
-                t["time_spent_minutes"] = int(t.get("time_spent_minutes", 0)) + int(minutes)
-                addition = f"[{timestamp}] ({minutes} min)"
-                if note:
-                    addition += f" {note}"
-                existing = t.get("description", "").rstrip()
-                if existing:
-                    new_desc = existing + "\n" + addition
-                else:
-                    new_desc = addition
-                t["description"] = new_desc
-                self.save()
-                return session_entry
-        return None
-
-    def register_people(self, *names: str | None):
-        names_clean = [n.strip() for n in names if n and n.strip()]
-        if not names_clean:
-            return
-        current = set(self.data.get("meta", {}).get("people", []))
-        updated = False
-        for name in names_clean:
-            if name not in current:
-                current.add(name)
-                updated = True
-        if updated:
-            self.data["meta"]["people"] = sorted(current)
-
-    def get_people(self) -> list[str]:
-        return list(self.data.get("meta", {}).get("people", []))
-
-    def append_session(self, task_id: int, minutes: int, note: str):
-        for t in self.data.get("tasks", []):
-            if t.get("id") == task_id:
-                self._ensure_task_defaults(t)
-                timestamp = datetime.now().strftime("%Y-%m-%d %H:%M")
-                session_entry = {
-                    "timestamp": timestamp,
-                    "minutes": minutes,
-                    "note": note,
-                }
-                t["sessions"].append(session_entry)
-                t["time_spent_minutes"] = int(t.get("time_spent_minutes", 0)) + int(minutes)
-                addition = f"[{timestamp}] ({minutes} min)"
-                if note:
-                    addition += f" {note}"
-                existing = t.get("description", "").rstrip()
-                if existing:
-                    new_desc = existing + "\n" + addition
-                else:
-                    new_desc = addition
-                t["description"] = new_desc
-                self.save()
-                return session_entry
-        return None
-
-    def eligible_today(self):
-        today = date.today()
-        return [
-            t for t in self.data["tasks"]
-            if t.get("status") == "open" and (parse_date(t.get("start_date", "")) or date(1970,1,1)) <= today
-        ]
-
-    def focused_today(self):
-        return [t for t in self.eligible_today() if t.get("focus") is True]
-
-    def clear_focus(self):
-        for t in self.data["tasks"]:
-            if t.get("focus"):
-                t["focus"] = False
-        self.save()
-
-    def set_focus_for_today(self, selected_ids: list[int]):
-        # Clear previous focuses, then set for selected ones
-        self.clear_focus()
-        for t in self.data["tasks"]:
-            if t.get("id") in selected_ids and t.get("status") == "open":
-                t["focus"] = True
-        self.data["meta"]["last_focus_date"] = today_str()
-        self.save()
-
-
-# -------------------------------
-# GUI Components
-# -------------------------------
-<<<<<<< HEAD
-class TaskCard(ctk.CTkFrame):
-    def __init__(
-        self,
-        master,
-        task: dict,
-        on_edit,
-        on_done_toggle,
-        on_focus_toggle,
-        on_start_timer,
-        on_log_time,
-    ):
-        super().__init__(master)
-        self.task = task
-        self.on_edit = on_edit
-        self.on_done_toggle = on_done_toggle
-        self.on_focus_toggle = on_focus_toggle
-        self.on_start_timer = on_start_timer
-        self.on_log_time = on_log_time
-        self._layout_mode: str | None = None
-
-        # Left labels container
-        self.left_frame = ctk.CTkFrame(self, fg_color="transparent")
-        self.left_frame.grid(row=0, column=0, sticky="ew", padx=(12, 6), pady=12)
-
-        title_row = ctk.CTkFrame(self.left_frame, fg_color="transparent")
-        title_row.pack(anchor="w", fill="x")
-
-        focus_prefix = "⭐ " if task.get("focus") else ""
-        self.title_label = ctk.CTkLabel(
-            title_row,
-            text=f"{focus_prefix}{task.get('title','(no title)')}",
-            font=("Segoe UI", 16, "bold"),
-            justify="left",
-            anchor="w",
-        )
-        self.title_label.pack(side="left", padx=(0, 6))
-
-        # Priority badge
-        pr = task.get("priority", "Medium")
-        pr_color = {
-            "High": "#F97316",  # orange
-            "Medium": "#A78BFA",  # purple-light
-            "Low": "#64748B",    # slate
-        }.get(pr, "#A78BFA")
-        pr_badge = ctk.CTkLabel(
-            title_row,
-            text=f" {pr} ",
-            fg_color=pr_color,
-            text_color="#000000",
-            corner_radius=8,
-        )
-        pr_badge.pack(side="left", pady=2)
-
-        # Meta line
-        meta = []
-        ttype = task.get("type")
-        if ttype:
-            meta.append(f"Type: {ttype}")
-        who = task.get("who_asked")
-        if who:
-            meta.append(f"Asked by: {who}")
-        assignee = task.get("assignee")
-        if assignee:
-            meta.append(f"Assignee: {assignee}")
-        minutes = int(task.get("time_spent_minutes", 0) or 0)
-        if minutes:
-            hours, mins = divmod(minutes, 60)
-            if hours:
-                time_text = f"{hours}h {mins}m" if mins else f"{hours}h"
-            else:
-                time_text = f"{mins}m"
-            meta.append(f"Time spent: {time_text}")
-        sd = task.get("start_date") or "—"
-        dl = task.get("deadline") or "—"
-        overdue = False
-        if task.get("status") == "open" and parse_date(task.get("deadline", "")):
-            if parse_date(task.get("deadline")) < date.today():
-                overdue = True
-        dl_text = f"Due: {dl}"
-        if overdue:
-            dl_text += "  (OVERDUE)"
-        top_line = " | ".join(meta)
-        if top_line:
-            meta_text = f"{top_line}\nStart: {sd} | {dl_text}"
-        else:
-            meta_text = f"Start: {sd} | {dl_text}"
-        self.meta_line = ctk.CTkLabel(self.left_frame, text=meta_text, justify="left", anchor="w")
-        self.meta_line.pack(anchor="w", pady=(6, 0))
-
-        desc_text = (task.get("description") or "").strip()
-        self.desc_box: ctk.CTkTextbox | None = None
-        if desc_text:
-            height = self._estimate_text_height(desc_text)
-            self.desc_label = ctk.CTkLabel(
-                self.left_frame,
-                text="Description",
-                anchor="w",
-                justify="left",
-                font=("Segoe UI", 13, "bold"),
-            )
-            self.desc_label.pack(anchor="w", pady=(8, 2))
-            self.desc_box = ctk.CTkTextbox(self.left_frame, height=height)
-            self.desc_box.pack(fill="x")
-            self.desc_box.insert("1.0", desc_text)
-            make_textbox_copyable(self.desc_box)
-
-        self.links = gather_task_links(task)
-        self.links_frame: ctk.CTkFrame | None = None
-        if self.links:
-            self.links_label = ctk.CTkLabel(
-                self.left_frame,
-                text=f"Links ({len(self.links)})",
-                anchor="w",
-                justify="left",
-            )
-            self.links_label.pack(anchor="w", pady=(8, 2))
-            self.links_frame = ctk.CTkFrame(self.left_frame, fg_color="transparent")
-            self.links_frame.pack(fill="x", pady=(0, 4))
-            for url in self.links:
-                btn = ctk.CTkButton(
-                    self.links_frame,
-                    text=f"🔗 {shorten_url_display(url)}",
-                    command=lambda url=url: self._open_link(url),
-                    height=32,
-                    width=0,
-                    fg_color="#1E3A8A",
-                    hover_color="#1D4ED8",
-                    text_color="#E0E7FF",
-                    font=("Segoe UI", 13),
-                    cursor="hand2",
-                )
-                btn.pack(fill="x", pady=2)
-
-        # Right buttons
-        self.btns_frame = ctk.CTkFrame(self, fg_color="transparent")
-        self.btns_frame.grid(row=0, column=1, sticky="e", padx=(6, 12), pady=12)
-
-        focus_active = bool(task.get("focus"))
-        focus_icon = "★" if focus_active else "☆"
-        self.focus_btn = self._make_button(
-            focus_icon,
-            lambda: self.on_focus_toggle(task),
-            width=48,
-        )
-        if focus_active:
-            self.focus_btn.configure(
-                fg_color="#3730A3",
-                hover_color="#312E81",
-                text_color="#FACC15",
-            )
-        else:
-            self.focus_btn.configure(
-                fg_color="#FACC15",
-                hover_color="#EAB308",
-                text_color="#111827",
-            )
-
-        self.timer_btn = self._make_button(
-            "Start work",
-            lambda: self.on_start_timer(task),
-            width=114,
-        )
-        self.log_btn = self._make_button(
-            "Log time",
-            lambda: self.on_log_time(task),
-            width=102,
-        )
-        self.edit_btn = self._make_button(
-            "Edit",
-            lambda: self.on_edit(task),
-            width=76,
-            fg_color="#374151",
-            hover_color="#4B5563",
-        )
-
-        done_active = task.get("status") == "done"
-        done_text = "Reopen" if done_active else "Done"
-        done_fg = "#4B5563" if done_active else "#22C55E"
-        done_hover = "#6B7280" if done_active else "#16A34A"
-        self.done_btn = self._make_button(
-            done_text,
-            lambda: self.on_done_toggle(task),
-            width=92,
-            fg_color=done_fg,
-            hover_color=done_hover,
-        )
-
-        if not done_active:
-            self.done_btn.configure(text_color="#0B1120")
-
-        self._buttons = [
-            self.focus_btn,
-            self.timer_btn,
-            self.log_btn,
-            self.edit_btn,
-            self.done_btn,
-        ]
-        self._arrange_buttons("inline")
-
-        self.grid_columnconfigure(0, weight=1)
-        self.grid_rowconfigure(0, weight=1)
-
-        self.bind("<Configure>", self._on_configure)
-
-    def _open_link(self, url: str):
-        webbrowser.open(url)
-
-    def _estimate_text_height(self, text: str) -> int:
-        lines = text.count("\n") + 1
-        extra = max(len(text) // 120, 0)
-        total_lines = lines + extra
-        return max(80, min(240, total_lines * 22))
-
-    def _make_button(
-        self,
-        text: str,
-        command,
-        *,
-        width: int,
-        fg_color: str = "#4C1D95",
-        hover_color: str = "#5B21B6",
-        text_color: str = "#F9FAFB",
-    ) -> ctk.CTkButton:
-        return ctk.CTkButton(
-            self.btns_frame,
-            text=text,
-            command=command,
-            width=width,
-            height=34,
-            fg_color=fg_color,
-            hover_color=hover_color,
-            text_color=text_color,
-            font=("Segoe UI", 13),
-            corner_radius=6,
-        )
-
-    def _arrange_buttons(self, mode: str):
-        for btn in self._buttons:
-            btn.pack_forget()
-        if mode == "stacked":
-            for btn in self._buttons:
-                btn.pack(fill="x", padx=4, pady=4)
-        else:
-            for btn in self._buttons:
-                btn.pack(side="left", padx=4)
-        self._layout_mode = mode
-
-    def _on_configure(self, _event=None):
-        width = max(self.winfo_width(), 1)
-        wrap = max(width - 220, 260)
-        self.title_label.configure(wraplength=wrap)
-        self.meta_line.configure(wraplength=wrap)
-
-        mode = "stacked" if width < 1100 else "inline"
-        if mode != self._layout_mode:
-            if mode == "stacked":
-                self.left_frame.grid_configure(row=0, column=0, columnspan=2, sticky="ew", padx=(12, 12), pady=(12, 6))
-                self.btns_frame.grid_configure(row=1, column=0, columnspan=2, sticky="ew", padx=(12, 12), pady=(0, 12))
-                self._arrange_buttons("stacked")
-            else:
-                self.left_frame.grid_configure(row=0, column=0, columnspan=1, sticky="ew", padx=(12, 6), pady=12)
-                self.btns_frame.grid_configure(row=0, column=1, columnspan=1, sticky="e", padx=(6, 12), pady=12)
-                self._arrange_buttons("inline")
-
-
-class TaskEditor(ctk.CTkToplevel):
-    def __init__(self, master, task: dict, on_save, people: list[str]):
-        super().__init__(master)
-        self.title("Edit Task")
-        self.geometry("620x640")
-        self.resizable(True, True)
-        self.task = task.copy()
-        self.on_save = on_save
-        initial_people = {p for p in people if p}
-        initial_people.update({task.get("who_asked", ""), task.get("assignee", "")})
-        self.people = sorted({p for p in initial_people if p})
-
-        container = ctk.CTkFrame(self)
-        container.pack(fill="both", expand=True, padx=16, pady=16)
-
-        # Title
-        ctk.CTkLabel(container, text="Title").grid(row=0, column=0, sticky="w", pady=(0,4))
-        self.title_entry = ctk.CTkEntry(container)
-        self.title_entry.grid(row=1, column=0, columnspan=2, sticky="ew", pady=(0,8))
-        self.title_entry.insert(0, task.get("title", ""))
-=======
-class TaskCard(ctk.CTkFrame):
-    def __init__(
-        self,
-        master,
-        task: dict,
-        on_edit,
-        on_done_toggle,
-        on_focus_toggle,
-        on_start_timer,
-        on_log_time,
-    ):
-        super().__init__(master)
-        self.task = task
-        self.on_edit = on_edit
-        self.on_done_toggle = on_done_toggle
-        self.on_focus_toggle = on_focus_toggle
-        self.on_start_timer = on_start_timer
-        self.on_log_time = on_log_time
-        self._layout_mode: str | None = None
-
-        # Left labels container
-        self.left_frame = ctk.CTkFrame(self, fg_color="transparent")
-        self.left_frame.grid(row=0, column=0, sticky="ew", padx=(12, 6), pady=12)
-
-        title_row = ctk.CTkFrame(self.left_frame, fg_color="transparent")
-        title_row.pack(anchor="w", fill="x")
-
-        focus_prefix = "⭐ " if task.get("focus") else ""
-        self.title_label = ctk.CTkLabel(
-            title_row,
-            text=f"{focus_prefix}{task.get('title','(no title)')}",
-            font=("Segoe UI", 16, "bold"),
-            justify="left",
-            anchor="w",
-        )
-        self.title_label.pack(side="left", padx=(0, 6))
-
-        # Priority badge
-        pr = task.get("priority", "Medium")
-        pr_color = {
-            "High": "#F97316",  # orange
-            "Medium": "#A78BFA",  # purple-light
-            "Low": "#64748B",    # slate
-        }.get(pr, "#A78BFA")
-        pr_badge = ctk.CTkLabel(
-            title_row,
-            text=f" {pr} ",
-            fg_color=pr_color,
-            text_color="#000000",
-            corner_radius=8,
-        )
-        pr_badge.pack(side="left", pady=2)
-
-        # Meta line
-        meta = []
-        ttype = task.get("type")
-        if ttype:
-            meta.append(f"Type: {ttype}")
-        who = task.get("who_asked")
-        if who:
-            meta.append(f"Asked by: {who}")
-        assignee = task.get("assignee")
-        if assignee:
-            meta.append(f"Assignee: {assignee}")
-        minutes = int(task.get("time_spent_minutes", 0) or 0)
-        if minutes:
-            hours, mins = divmod(minutes, 60)
-            if hours:
-                time_text = f"{hours}h {mins}m" if mins else f"{hours}h"
-            else:
-                time_text = f"{mins}m"
-            meta.append(f"Time spent: {time_text}")
-        sd = task.get("start_date") or "—"
-        dl = task.get("deadline") or "—"
-        overdue = False
-        if task.get("status") == "open" and parse_date(task.get("deadline", "")):
-            if parse_date(task.get("deadline")) < date.today():
-                overdue = True
-        dl_text = f"Due: {dl}"
-        if overdue:
-            dl_text += "  (OVERDUE)"
-        top_line = " | ".join(meta)
-        if top_line:
-            meta_text = f"{top_line}\nStart: {sd} | {dl_text}"
-        else:
-            meta_text = f"Start: {sd} | {dl_text}"
-        self.meta_line = ctk.CTkLabel(self.left_frame, text=meta_text, justify="left", anchor="w")
-        self.meta_line.pack(anchor="w", pady=(6, 0))
-
-        # Right buttons
-        self.btns_frame = ctk.CTkFrame(self, fg_color="transparent")
-        self.btns_frame.grid(row=0, column=1, sticky="e", padx=(6, 12), pady=12)
-
-        focus_active = bool(task.get("focus"))
-        focus_icon = "★" if focus_active else "☆"
-        self.focus_btn = self._make_button(
-            focus_icon,
-            lambda: self.on_focus_toggle(task),
-            width=48,
-        )
-        if focus_active:
-            self.focus_btn.configure(
-                fg_color="#3730A3",
-                hover_color="#312E81",
-                text_color="#FACC15",
-            )
-        else:
-            self.focus_btn.configure(
-                fg_color="#FACC15",
-                hover_color="#EAB308",
-                text_color="#111827",
-            )
-
-        self.timer_btn = self._make_button(
-            "Start work",
-            lambda: self.on_start_timer(task),
-            width=114,
-        )
-        self.log_btn = self._make_button(
-            "Log time",
-            lambda: self.on_log_time(task),
-            width=102,
-        )
-        self.edit_btn = self._make_button(
-            "Edit",
-            lambda: self.on_edit(task),
-            width=76,
-            fg_color="#374151",
-            hover_color="#4B5563",
-        )
-
-        done_active = task.get("status") == "done"
-        done_text = "Reopen" if done_active else "Done"
-        done_fg = "#4B5563" if done_active else "#22C55E"
-        done_hover = "#6B7280" if done_active else "#16A34A"
-        self.done_btn = self._make_button(
-            done_text,
-            lambda: self.on_done_toggle(task),
-            width=92,
-            fg_color=done_fg,
-            hover_color=done_hover,
-        )
-
-        if not done_active:
-            self.done_btn.configure(text_color="#0B1120")
-
-        self._buttons = [
-            self.focus_btn,
-            self.timer_btn,
-            self.log_btn,
-            self.edit_btn,
-            self.done_btn,
-        ]
-        self._arrange_buttons("inline")
-
-        self.grid_columnconfigure(0, weight=1)
-        self.grid_rowconfigure(0, weight=1)
-
-        self.bind("<Configure>", self._on_configure)
-
-    def _make_button(
-        self,
-        text: str,
-        command,
-        *,
-        width: int,
-        fg_color: str = "#4C1D95",
-        hover_color: str = "#5B21B6",
-        text_color: str = "#F9FAFB",
-    ) -> ctk.CTkButton:
-        return ctk.CTkButton(
-            self.btns_frame,
-            text=text,
-            command=command,
-            width=width,
-            height=34,
-            fg_color=fg_color,
-            hover_color=hover_color,
-            text_color=text_color,
-            font=("Segoe UI", 13),
-            corner_radius=6,
-        )
-
-    def _arrange_buttons(self, mode: str):
-        for btn in self._buttons:
-            btn.pack_forget()
-        if mode == "stacked":
-            for btn in self._buttons:
-                btn.pack(fill="x", padx=4, pady=4)
-        else:
-            for btn in self._buttons:
-                btn.pack(side="left", padx=4)
-        self._layout_mode = mode
-
-    def _on_configure(self, _event=None):
-        width = max(self.winfo_width(), 1)
-        wrap = max(width - 220, 260)
-        self.title_label.configure(wraplength=wrap)
-        self.meta_line.configure(wraplength=wrap)
-
-        mode = "stacked" if width < 1100 else "inline"
-        if mode != self._layout_mode:
-            if mode == "stacked":
-                self.left_frame.grid_configure(row=0, column=0, columnspan=2, sticky="ew", padx=(12, 12), pady=(12, 6))
-                self.btns_frame.grid_configure(row=1, column=0, columnspan=2, sticky="ew", padx=(12, 12), pady=(0, 12))
-                self._arrange_buttons("stacked")
-            else:
-                self.left_frame.grid_configure(row=0, column=0, columnspan=1, sticky="ew", padx=(12, 6), pady=12)
-                self.btns_frame.grid_configure(row=0, column=1, columnspan=1, sticky="e", padx=(6, 12), pady=12)
-                self._arrange_buttons("inline")
-
-
-class TaskEditor(ctk.CTkToplevel):
-    def __init__(self, master, task: dict, on_save, people: list[str]):
-        super().__init__(master)
-        self.title("Edit Task")
-        self.geometry("620x640")
-        self.resizable(True, True)
-        self.task = task.copy()
-        self.on_save = on_save
-        initial_people = {p for p in people if p}
-        initial_people.update({task.get("who_asked", ""), task.get("assignee", "")})
-        self.people = sorted({p for p in initial_people if p})
-
-        container = ctk.CTkFrame(self)
-        container.pack(fill="both", expand=True, padx=16, pady=16)
-
-        # Title
-        ctk.CTkLabel(container, text="Title").grid(row=0, column=0, sticky="w", pady=(0,4))
-        self.title_entry = ctk.CTkEntry(container)
-        self.title_entry.grid(row=1, column=0, columnspan=2, sticky="ew", pady=(0,8))
-        self.title_entry.insert(0, task.get("title", ""))
->>>>>>> d65a5bbe
-
-        # Type + Priority
-        ctk.CTkLabel(container, text="Type").grid(row=2, column=0, sticky="w")
-        self.type_menu = ctk.CTkOptionMenu(container, values=TASK_TYPES)
-        self.type_menu.grid(row=3, column=0, sticky="ew", pady=(0,8))
-        self.type_menu.set(task.get("type", TASK_TYPES[0]))
-
-        ctk.CTkLabel(container, text="Priority").grid(row=2, column=1, sticky="w")
-        self.pr_menu = ctk.CTkOptionMenu(container, values=PRIORITIES)
-        self.pr_menu.grid(row=3, column=1, sticky="ew", pady=(0,8))
-        self.pr_menu.set(task.get("priority", PRIORITIES[1]))
-
-<<<<<<< HEAD
-        # Who asked & Assignee
-        ctk.CTkLabel(container, text="Who asked").grid(row=4, column=0, sticky="w")
-        self.who_entry = ctk.CTkComboBox(container, values=self._people_values(), justify="left")
-        self.who_entry.grid(row=5, column=0, sticky="ew", pady=(0,8))
-        self.who_entry.set(task.get("who_asked", ""))
-
-        ctk.CTkLabel(container, text="Assignee").grid(row=4, column=1, sticky="w")
-        self.assignee_entry = ctk.CTkComboBox(container, values=self._people_values(), justify="left")
-        self.assignee_entry.grid(row=5, column=1, sticky="ew", pady=(0,8))
-        self.assignee_entry.set(task.get("assignee", ""))
-
-        # Start & Deadline (tkcalendar)
-        ctk.CTkLabel(container, text="Start Date").grid(row=6, column=0, sticky="w")
-        self.start_date = create_dark_date_entry(container)
-        self.start_date.grid(row=7, column=0, sticky="ew", pady=(0,8))
-        sd = parse_date(task.get("start_date", "")) or date.today()
-        self.start_date.set_date(sd)
-
-        ctk.CTkLabel(container, text="Deadline").grid(row=6, column=1, sticky="w")
-        self.deadline = create_dark_date_entry(container)
-        self.deadline.grid(row=7, column=1, sticky="ew", pady=(0,8))
-        dl = parse_date(task.get("deadline", "")) or date.today()
-        self.deadline.set_date(dl)
-
-        # Description
-        ctk.CTkLabel(container, text="Description").grid(row=8, column=0, columnspan=2, sticky="w")
-        self.description_box = ctk.CTkTextbox(container, height=160)
-        self.description_box.grid(row=9, column=0, columnspan=2, sticky="nsew", pady=(0,8))
-        self.description_box.insert("1.0", task.get("description", ""))
-
-        # Session history (read-only)
-        ctk.CTkLabel(container, text="Session history").grid(row=10, column=0, columnspan=2, sticky="w")
-        self.history_box = ctk.CTkTextbox(container, height=140)
-        self.history_box.grid(row=11, column=0, columnspan=2, sticky="nsew", pady=(0,8))
-        self.history_box.insert("1.0", self._format_sessions(task))
-        make_textbox_copyable(self.history_box)
-
-        next_row = 12
-        self.links = gather_task_links(task)
-        if self.links:
-            ctk.CTkLabel(container, text=f"Links ({len(self.links)})").grid(row=next_row, column=0, columnspan=2, sticky="w")
-            next_row += 1
-            links_frame = ctk.CTkFrame(container, fg_color="transparent")
-            links_frame.grid(row=next_row, column=0, columnspan=2, sticky="ew", pady=(0,8))
-            for url in self.links:
-                btn = ctk.CTkButton(
-                    links_frame,
-                    text=f"🔗 {shorten_url_display(url)}",
-                    command=lambda url=url: webbrowser.open(url),
-                    height=30,
-                    width=0,
-                    fg_color="#1E3A8A",
-                    hover_color="#1D4ED8",
-                    text_color="#E0E7FF",
-                    font=("Segoe UI", 13),
-                    cursor="hand2",
-                )
-                btn.pack(fill="x", pady=2)
-            next_row += 1
-
-        # Status + Focus
-        ctk.CTkLabel(container, text="Status").grid(row=next_row, column=0, sticky="w")
-        self.status_menu = ctk.CTkOptionMenu(container, values=STATUSES)
-        self.status_menu.grid(row=next_row + 1, column=0, sticky="ew", pady=(0,8))
-        self.status_menu.set(task.get("status", "open"))
-
-        self.focus_var = tk.BooleanVar(value=task.get("focus", False))
-        self.focus_chk = ctk.CTkCheckBox(container, text="Focus for Today", variable=self.focus_var)
-        self.focus_chk.grid(row=next_row + 1, column=1, sticky="w")
-
-        # Buttons
-        btns = ctk.CTkFrame(container, fg_color="transparent")
-        btns.grid(row=next_row + 2, column=0, columnspan=2, sticky="e", pady=(8,0))
-        ctk.CTkButton(btns, text="Cancel", command=self.destroy).pack(side="right", padx=6)
-        ctk.CTkButton(btns, text="Save", command=self._save).pack(side="right", padx=6)
-
-        container.columnconfigure(0, weight=1)
-        container.columnconfigure(1, weight=1)
-        container.rowconfigure(9, weight=1)
-        container.rowconfigure(11, weight=1)
-
-    def _save(self):
-        updated = {
-            "title": self.title_entry.get().strip(),
-            "type": self.type_menu.get(),
-            "priority": self.pr_menu.get(),
-            "who_asked": self.who_entry.get().strip(),
-            "assignee": self.assignee_entry.get().strip(),
-            "start_date": self.start_date.get_date().strftime('%Y-%m-%d'),
-            "deadline": self.deadline.get_date().strftime('%Y-%m-%d'),
-            "status": self.status_menu.get(),
-            "focus": bool(self.focus_var.get()),
-            "description": self.description_box.get("1.0", tk.END).strip(),
-        }
-        if not updated["title"]:
-            messagebox.showwarning("Validation", "Title cannot be empty")
-            return
-        self.on_save(updated)
-        self.destroy()
-
-    def _people_values(self) -> list[str]:
-        return [""] + self.people
-
-    def _format_sessions(self, task: dict) -> str:
-        sessions = task.get("sessions") or []
-        if not sessions:
-            return "No sessions recorded yet."
-        lines = []
-        for session in sessions:
-            ts = session.get("timestamp", "?")
-            minutes = session.get("minutes", 0)
-            note = session.get("note", "")
-            line = f"{ts} — {minutes} min"
-            if note:
-                line += f": {note}"
-            lines.append(line)
-        return "\n".join(lines)
-
-
-class SessionLogDialog(ctk.CTkToplevel):
-    def __init__(
-        self,
-        master,
-        *,
-        title: str,
-        preset_minutes: int | None = None,
-        allow_minutes_edit: bool = True,
-        prompt: str,
-    ):
-        super().__init__(master)
-        self.title(title)
-        self.geometry("540x440")
-        self.minsize(480, 360)
-        self.transient(master)
-        self.grab_set()
-        self.result: tuple[int, str] | None = None
-
-        container = ctk.CTkFrame(self)
-        container.pack(fill="both", expand=True, padx=18, pady=18)
-
-        time_label = ctk.CTkLabel(container, text="Minutes spent", font=("Segoe UI", 14, "bold"))
-        time_label.pack(anchor="w")
-
-        self.minutes_var = tk.StringVar()
-        if preset_minutes is not None:
-            self.minutes_var.set(str(preset_minutes))
-        self.error_label = ctk.CTkLabel(container, text="", text_color="#F87171")
-        self.minutes_entry = ctk.CTkEntry(container, textvariable=self.minutes_var, font=("Segoe UI", 14))
-        self.minutes_entry.pack(fill="x", pady=(4, 12))
-        if not allow_minutes_edit and preset_minutes is not None:
-            self.minutes_entry.configure(state="disabled")
-        else:
-            self.minutes_var.trace_add("write", lambda *_: self.error_label.configure(text=""))
-
-        ctk.CTkLabel(
-            container,
-            text=prompt,
-            justify="left",
-            anchor="w",
-        ).pack(anchor="w")
-
-        self.note_box = ctk.CTkTextbox(container, height=220)
-        self.note_box.configure(font=("Segoe UI", 13), wrap="word")
-        self.note_box.pack(fill="both", expand=True, pady=(8, 12))
-
-        self.error_label.pack(anchor="w", pady=(0, 8))
-
-        btns = ctk.CTkFrame(container, fg_color="transparent")
-        btns.pack(fill="x")
-        ctk.CTkButton(btns, text="Cancel", command=self._cancel).pack(side="right", padx=6)
-        ctk.CTkButton(btns, text="Save", command=self._submit).pack(side="right", padx=6)
-
-        if allow_minutes_edit and preset_minutes is None:
-            self.minutes_entry.focus_set()
-        else:
-            self.note_box.focus_set()
-
-        self.bind("<Return>", self._submit_event)
-        self.bind("<Escape>", self._cancel_event)
-        self.protocol("WM_DELETE_WINDOW", self._cancel)
-
-    def show(self) -> tuple[int, str] | None:
-        self.wait_window()
-        return self.result
-
-    def _submit_event(self, _event=None):
-        self._submit()
-
-    def _cancel_event(self, _event=None):
-        self._cancel()
-
-    def _submit(self):
-        try:
-            minutes = parse_minutes_input(self.minutes_var.get())
-        except ValueError as exc:
-            self.error_label.configure(text=str(exc))
-            return
-        note = self.note_box.get("1.0", tk.END).strip()
-        self.result = (minutes, note)
-        self.destroy()
-
-    def _cancel(self):
-        self.result = None
-        self.destroy()
-
-
-class PomodoroWindow(ctk.CTkToplevel):
-    def __init__(self, master, task: dict, on_complete, on_close):
-        super().__init__(master)
-        self.title(f"Timer — {task.get('title', 'Task')}")
-        self.geometry("360x260")
-        self.resizable(False, False)
-        self.on_complete = on_complete
-        self.on_close = on_close
-        self._after_id = None
-        self._timer_running = False
-        self._total_minutes = 0
-        self._remaining_seconds = 0
-
-        self.label = ctk.CTkLabel(self, text=f"Task: {task.get('title', '(no title)')}", wraplength=320)
-        self.label.pack(pady=(16, 8), padx=16)
-
-        entry_frame = ctk.CTkFrame(self, fg_color="transparent")
-        entry_frame.pack(pady=(0, 12))
-        ctk.CTkLabel(entry_frame, text="Minutes to focus:").pack(side="left", padx=(0, 8))
-        self.minutes_var = tk.StringVar(value="25")
-        self.minutes_entry = ctk.CTkEntry(entry_frame, textvariable=self.minutes_var, width=80)
-        self.minutes_entry.pack(side="left")
-
-        self.timer_label = ctk.CTkLabel(self, text="00:00", font=("Segoe UI", 28, "bold"))
-        self.timer_label.pack(pady=(0, 12))
-
-        btn_frame = ctk.CTkFrame(self, fg_color="transparent")
-        btn_frame.pack(pady=(0, 16))
-        self.start_btn = ctk.CTkButton(btn_frame, text="Start", command=self._start_timer)
-        self.start_btn.pack(side="left", padx=6)
-        self.stop_btn = ctk.CTkButton(btn_frame, text="Stop", command=self._stop_timer, state="disabled")
-        self.stop_btn.pack(side="left", padx=6)
-
-        self.protocol("WM_DELETE_WINDOW", self._on_close_request)
-
-    def _start_timer(self):
-        if self._timer_running:
-            return
-        try:
-            minutes = int(self.minutes_var.get())
-        except (TypeError, ValueError):
-            messagebox.showwarning("Timer", "Please enter a valid number of minutes.")
-            return
-        if minutes <= 0:
-            messagebox.showwarning("Timer", "Minutes must be greater than zero.")
-            return
-        self._total_minutes = minutes
-        self._remaining_seconds = minutes * 60
-        self._timer_running = True
-        self.start_btn.configure(state="disabled")
-        self.stop_btn.configure(state="normal")
-        self.minutes_entry.configure(state="disabled")
-        self._tick()
-
-    def _tick(self):
-        mins, secs = divmod(self._remaining_seconds, 60)
-        self.timer_label.configure(text=f"{mins:02d}:{secs:02d}")
-        if self._remaining_seconds <= 0:
-            self._finish_timer()
-            return
-        self._remaining_seconds -= 1
-        self._after_id = self.after(1000, self._tick)
-
-    def _finish_timer(self):
-        self._timer_running = False
-        if self._after_id:
-            self.after_cancel(self._after_id)
-            self._after_id = None
-        self.start_btn.configure(state="normal")
-        self.stop_btn.configure(state="disabled")
-        self.minutes_entry.configure(state="normal")
-        if self.on_complete:
-            self.on_complete(self._total_minutes)
-        self._cleanup_and_close()
-
-    def _stop_timer(self):
-        if self._after_id:
-            self.after_cancel(self._after_id)
-            self._after_id = None
-        self._timer_running = False
-        self.start_btn.configure(state="normal")
-        self.stop_btn.configure(state="disabled")
-        self.minutes_entry.configure(state="normal")
-        self._cleanup_and_close()
-
-    def _on_close_request(self):
-        if self._timer_running and not messagebox.askyesno("Stop timer?", "Timer is still running. Stop it?"):
-            return
-        self._stop_timer()
-
-    def _cleanup_and_close(self):
-        if self._after_id:
-            self.after_cancel(self._after_id)
-            self._after_id = None
-        self._timer_running = False
-        if self.on_close:
-            self.on_close()
-        if self.winfo_exists():
-            super().destroy()
-=======
-        # Who asked & Assignee
-        ctk.CTkLabel(container, text="Who asked").grid(row=4, column=0, sticky="w")
-        self.who_entry = ctk.CTkComboBox(container, values=self._people_values(), justify="left")
-        self.who_entry.grid(row=5, column=0, sticky="ew", pady=(0,8))
-        self.who_entry.set(task.get("who_asked", ""))
-
-        ctk.CTkLabel(container, text="Assignee").grid(row=4, column=1, sticky="w")
-        self.assignee_entry = ctk.CTkComboBox(container, values=self._people_values(), justify="left")
-        self.assignee_entry.grid(row=5, column=1, sticky="ew", pady=(0,8))
-        self.assignee_entry.set(task.get("assignee", ""))
-
-        # Start & Deadline (tkcalendar)
-        ctk.CTkLabel(container, text="Start Date").grid(row=6, column=0, sticky="w")
-        self.start_date = create_dark_date_entry(container)
-        self.start_date.grid(row=7, column=0, sticky="ew", pady=(0,8))
-        sd = parse_date(task.get("start_date", "")) or date.today()
-        self.start_date.set_date(sd)
-
-        ctk.CTkLabel(container, text="Deadline").grid(row=6, column=1, sticky="w")
-        self.deadline = create_dark_date_entry(container)
-        self.deadline.grid(row=7, column=1, sticky="ew", pady=(0,8))
-        dl = parse_date(task.get("deadline", "")) or date.today()
-        self.deadline.set_date(dl)
-
-        # Description
-        ctk.CTkLabel(container, text="Description").grid(row=8, column=0, columnspan=2, sticky="w")
-        self.description_box = ctk.CTkTextbox(container, height=160)
-        self.description_box.grid(row=9, column=0, columnspan=2, sticky="nsew", pady=(0,8))
-        self.description_box.insert("1.0", task.get("description", ""))
-
-        # Session history (read-only)
-        ctk.CTkLabel(container, text="Session history").grid(row=10, column=0, columnspan=2, sticky="w")
-        self.history_box = ctk.CTkTextbox(container, height=140)
-        self.history_box.grid(row=11, column=0, columnspan=2, sticky="nsew", pady=(0,8))
-        self.history_box.insert("1.0", self._format_sessions(task))
-        self.history_box.configure(state="disabled")
-
-        # Status + Focus
-        ctk.CTkLabel(container, text="Status").grid(row=12, column=0, sticky="w")
-        self.status_menu = ctk.CTkOptionMenu(container, values=STATUSES)
-        self.status_menu.grid(row=13, column=0, sticky="ew", pady=(0,8))
-        self.status_menu.set(task.get("status", "open"))
-
-        self.focus_var = tk.BooleanVar(value=task.get("focus", False))
-        self.focus_chk = ctk.CTkCheckBox(container, text="Focus for Today", variable=self.focus_var)
-        self.focus_chk.grid(row=13, column=1, sticky="w")
-
-        # Buttons
-        btns = ctk.CTkFrame(container, fg_color="transparent")
-        btns.grid(row=14, column=0, columnspan=2, sticky="e", pady=(8,0))
-        ctk.CTkButton(btns, text="Cancel", command=self.destroy).pack(side="right", padx=6)
-        ctk.CTkButton(btns, text="Save", command=self._save).pack(side="right", padx=6)
-
-        container.columnconfigure(0, weight=1)
-        container.columnconfigure(1, weight=1)
-        container.rowconfigure(9, weight=1)
-        container.rowconfigure(11, weight=1)
-
-    def _save(self):
-        updated = {
-            "title": self.title_entry.get().strip(),
-            "type": self.type_menu.get(),
-            "priority": self.pr_menu.get(),
-            "who_asked": self.who_entry.get().strip(),
-            "assignee": self.assignee_entry.get().strip(),
-            "start_date": self.start_date.get_date().strftime('%Y-%m-%d'),
-            "deadline": self.deadline.get_date().strftime('%Y-%m-%d'),
-            "status": self.status_menu.get(),
-            "focus": bool(self.focus_var.get()),
-            "description": self.description_box.get("1.0", tk.END).strip(),
-        }
-        if not updated["title"]:
-            messagebox.showwarning("Validation", "Title cannot be empty")
-            return
-        self.on_save(updated)
-        self.destroy()
->>>>>>> d65a5bbe
-
-    def _people_values(self) -> list[str]:
-        return [""] + self.people
-
-    def _format_sessions(self, task: dict) -> str:
-        sessions = task.get("sessions") or []
-        if not sessions:
-            return "No sessions recorded yet."
-        lines = []
-        for session in sessions:
-            ts = session.get("timestamp", "?")
-            minutes = session.get("minutes", 0)
-            note = session.get("note", "")
-            line = f"{ts} — {minutes} min"
-            if note:
-                line += f": {note}"
-            lines.append(line)
-        return "\n".join(lines)
-
-
-class SessionLogDialog(ctk.CTkToplevel):
-    def __init__(
-        self,
-        master,
-        *,
-        title: str,
-        preset_minutes: int | None = None,
-        allow_minutes_edit: bool = True,
-        prompt: str,
-    ):
-        super().__init__(master)
-        self.title(title)
-        self.geometry("540x440")
-        self.minsize(480, 360)
-        self.transient(master)
-        self.grab_set()
-        self.result: tuple[int, str] | None = None
-
-        container = ctk.CTkFrame(self)
-        container.pack(fill="both", expand=True, padx=18, pady=18)
-
-        time_label = ctk.CTkLabel(container, text="Minutes spent", font=("Segoe UI", 14, "bold"))
-        time_label.pack(anchor="w")
-
-        self.minutes_var = tk.StringVar()
-        if preset_minutes is not None:
-            self.minutes_var.set(str(preset_minutes))
-        self.error_label = ctk.CTkLabel(container, text="", text_color="#F87171")
-        self.minutes_entry = ctk.CTkEntry(container, textvariable=self.minutes_var, font=("Segoe UI", 14))
-        self.minutes_entry.pack(fill="x", pady=(4, 12))
-        if not allow_minutes_edit and preset_minutes is not None:
-            self.minutes_entry.configure(state="disabled")
-        else:
-            self.minutes_var.trace_add("write", lambda *_: self.error_label.configure(text=""))
-
-        ctk.CTkLabel(
-            container,
-            text=prompt,
-            justify="left",
-            anchor="w",
-        ).pack(anchor="w")
-
-        self.note_box = ctk.CTkTextbox(container, height=220)
-        self.note_box.configure(font=("Segoe UI", 13), wrap="word")
-        self.note_box.pack(fill="both", expand=True, pady=(8, 12))
-
-        self.error_label.pack(anchor="w", pady=(0, 8))
-
-        btns = ctk.CTkFrame(container, fg_color="transparent")
-        btns.pack(fill="x")
-        ctk.CTkButton(btns, text="Cancel", command=self._cancel).pack(side="right", padx=6)
-        ctk.CTkButton(btns, text="Save", command=self._submit).pack(side="right", padx=6)
-
-        if allow_minutes_edit and preset_minutes is None:
-            self.minutes_entry.focus_set()
-        else:
-            self.note_box.focus_set()
-
-        self.bind("<Return>", self._submit_event)
-        self.bind("<Escape>", self._cancel_event)
-        self.protocol("WM_DELETE_WINDOW", self._cancel)
-
-    def show(self) -> tuple[int, str] | None:
-        self.wait_window()
-        return self.result
-
-    def _submit_event(self, _event=None):
-        self._submit()
-
-    def _cancel_event(self, _event=None):
-        self._cancel()
-
-    def _submit(self):
-        try:
-            minutes = parse_minutes_input(self.minutes_var.get())
-        except ValueError as exc:
-            self.error_label.configure(text=str(exc))
-            return
-        note = self.note_box.get("1.0", tk.END).strip()
-        self.result = (minutes, note)
-        self.destroy()
-
-    def _cancel(self):
-        self.result = None
-        self.destroy()
-
-
-class PomodoroWindow(ctk.CTkToplevel):
-    def __init__(self, master, task: dict, on_complete, on_close):
-        super().__init__(master)
-        self.title(f"Timer — {task.get('title', 'Task')}")
-        self.geometry("360x260")
-        self.resizable(False, False)
-        self.on_complete = on_complete
-        self.on_close = on_close
-        self._after_id = None
-        self._timer_running = False
-        self._total_minutes = 0
-        self._remaining_seconds = 0
-
-        self.label = ctk.CTkLabel(self, text=f"Task: {task.get('title', '(no title)')}", wraplength=320)
-        self.label.pack(pady=(16, 8), padx=16)
-
-        entry_frame = ctk.CTkFrame(self, fg_color="transparent")
-        entry_frame.pack(pady=(0, 12))
-        ctk.CTkLabel(entry_frame, text="Minutes to focus:").pack(side="left", padx=(0, 8))
-        self.minutes_var = tk.StringVar(value="25")
-        self.minutes_entry = ctk.CTkEntry(entry_frame, textvariable=self.minutes_var, width=80)
-        self.minutes_entry.pack(side="left")
-
-        self.timer_label = ctk.CTkLabel(self, text="00:00", font=("Segoe UI", 28, "bold"))
-        self.timer_label.pack(pady=(0, 12))
-
-        btn_frame = ctk.CTkFrame(self, fg_color="transparent")
-        btn_frame.pack(pady=(0, 16))
-        self.start_btn = ctk.CTkButton(btn_frame, text="Start", command=self._start_timer)
-        self.start_btn.pack(side="left", padx=6)
-        self.stop_btn = ctk.CTkButton(btn_frame, text="Stop", command=self._stop_timer, state="disabled")
-        self.stop_btn.pack(side="left", padx=6)
-
-        self.protocol("WM_DELETE_WINDOW", self._on_close_request)
-
-    def _start_timer(self):
-        if self._timer_running:
-            return
-        try:
-            minutes = int(self.minutes_var.get())
-        except (TypeError, ValueError):
-            messagebox.showwarning("Timer", "Please enter a valid number of minutes.")
-            return
-        if minutes <= 0:
-            messagebox.showwarning("Timer", "Minutes must be greater than zero.")
-            return
-        self._total_minutes = minutes
-        self._remaining_seconds = minutes * 60
-        self._timer_running = True
-        self.start_btn.configure(state="disabled")
-        self.stop_btn.configure(state="normal")
-        self.minutes_entry.configure(state="disabled")
-        self._tick()
-
-    def _tick(self):
-        mins, secs = divmod(self._remaining_seconds, 60)
-        self.timer_label.configure(text=f"{mins:02d}:{secs:02d}")
-        if self._remaining_seconds <= 0:
-            self._finish_timer()
-            return
-        self._remaining_seconds -= 1
-        self._after_id = self.after(1000, self._tick)
-
-    def _finish_timer(self):
-        self._timer_running = False
-        if self._after_id:
-            self.after_cancel(self._after_id)
-            self._after_id = None
-        self.start_btn.configure(state="normal")
-        self.stop_btn.configure(state="disabled")
-        self.minutes_entry.configure(state="normal")
-        if self.on_complete:
-            self.on_complete(self._total_minutes)
-        self._cleanup_and_close()
-
-    def _stop_timer(self):
-        if self._after_id:
-            self.after_cancel(self._after_id)
-            self._after_id = None
-        self._timer_running = False
-        self.start_btn.configure(state="normal")
-        self.stop_btn.configure(state="disabled")
-        self.minutes_entry.configure(state="normal")
-        self._cleanup_and_close()
-
-    def _on_close_request(self):
-        if self._timer_running and not messagebox.askyesno("Stop timer?", "Timer is still running. Stop it?"):
-            return
-        self._stop_timer()
-
-    def _cleanup_and_close(self):
-        if self._after_id:
-            self.after_cancel(self._after_id)
-            self._after_id = None
-        self._timer_running = False
-        if self.on_close:
-            self.on_close()
-        if self.winfo_exists():
-            super().destroy()
-
-    def _people_values(self) -> list[str]:
-        return [""] + self.people
-
-    def _format_sessions(self, task: dict) -> str:
-        sessions = task.get("sessions") or []
-        if not sessions:
-            return "No sessions recorded yet."
-        lines = []
-        for session in sessions:
-            ts = session.get("timestamp", "?")
-            minutes = session.get("minutes", 0)
-            note = session.get("note", "")
-            line = f"{ts} — {minutes} min"
-            if note:
-                line += f": {note}"
-            lines.append(line)
-        return "\n".join(lines)
-
-
-class SessionLogDialog(ctk.CTkToplevel):
-    def __init__(
-        self,
-        master,
-        *,
-        title: str,
-        preset_minutes: int | None = None,
-        allow_minutes_edit: bool = True,
-        prompt: str,
-    ):
-        super().__init__(master)
-        self.title(title)
-        self.geometry("540x440")
-        self.minsize(480, 360)
-        self.transient(master)
-        self.grab_set()
-        self.result: tuple[int, str] | None = None
-
-        container = ctk.CTkFrame(self)
-        container.pack(fill="both", expand=True, padx=18, pady=18)
-
-        time_label = ctk.CTkLabel(container, text="Minutes spent", font=("Segoe UI", 14, "bold"))
-        time_label.pack(anchor="w")
-
-        self.minutes_var = tk.StringVar()
-        if preset_minutes is not None:
-            self.minutes_var.set(str(preset_minutes))
-        self.error_label = ctk.CTkLabel(container, text="", text_color="#F87171")
-        self.minutes_entry = ctk.CTkEntry(container, textvariable=self.minutes_var, font=("Segoe UI", 14))
-        self.minutes_entry.pack(fill="x", pady=(4, 12))
-        if not allow_minutes_edit and preset_minutes is not None:
-            self.minutes_entry.configure(state="disabled")
-        else:
-            self.minutes_var.trace_add("write", lambda *_: self.error_label.configure(text=""))
-
-        ctk.CTkLabel(
-            container,
-            text=prompt,
-            justify="left",
-            anchor="w",
-        ).pack(anchor="w")
-
-        self.note_box = ctk.CTkTextbox(container, height=220)
-        self.note_box.configure(font=("Segoe UI", 13), wrap="word")
-        self.note_box.pack(fill="both", expand=True, pady=(8, 12))
-
-        self.error_label.pack(anchor="w", pady=(0, 8))
-
-        btns = ctk.CTkFrame(container, fg_color="transparent")
-        btns.pack(fill="x")
-        ctk.CTkButton(btns, text="Cancel", command=self._cancel).pack(side="right", padx=6)
-        ctk.CTkButton(btns, text="Save", command=self._submit).pack(side="right", padx=6)
-
-        if allow_minutes_edit and preset_minutes is None:
-            self.minutes_entry.focus_set()
-        else:
-            self.note_box.focus_set()
-
-        self.bind("<Return>", self._submit_event)
-        self.bind("<Escape>", self._cancel_event)
-        self.protocol("WM_DELETE_WINDOW", self._cancel)
-
-    def show(self) -> tuple[int, str] | None:
-        self.wait_window()
-        return self.result
-
-    def _submit_event(self, _event=None):
-        self._submit()
-
-    def _cancel_event(self, _event=None):
-        self._cancel()
-
-    def _submit(self):
-        try:
-            minutes = parse_minutes_input(self.minutes_var.get())
-        except ValueError as exc:
-            self.error_label.configure(text=str(exc))
-            return
-        note = self.note_box.get("1.0", tk.END).strip()
-        self.result = (minutes, note)
-        self.destroy()
-
-    def _cancel(self):
-        self.result = None
-        self.destroy()
-
-
-class PomodoroWindow(ctk.CTkToplevel):
-    def __init__(self, master, task: dict, on_complete, on_close):
-        super().__init__(master)
-        self.title(f"Timer — {task.get('title', 'Task')}")
-        self.geometry("360x260")
-        self.resizable(False, False)
-        self.on_complete = on_complete
-        self.on_close = on_close
-        self._after_id = None
-        self._timer_running = False
-        self._total_minutes = 0
-        self._remaining_seconds = 0
-
-        self.label = ctk.CTkLabel(self, text=f"Task: {task.get('title', '(no title)')}", wraplength=320)
-        self.label.pack(pady=(16, 8), padx=16)
-
-        entry_frame = ctk.CTkFrame(self, fg_color="transparent")
-        entry_frame.pack(pady=(0, 12))
-        ctk.CTkLabel(entry_frame, text="Minutes to focus:").pack(side="left", padx=(0, 8))
-        self.minutes_var = tk.StringVar(value="25")
-        self.minutes_entry = ctk.CTkEntry(entry_frame, textvariable=self.minutes_var, width=80)
-        self.minutes_entry.pack(side="left")
-
-        self.timer_label = ctk.CTkLabel(self, text="00:00", font=("Segoe UI", 28, "bold"))
-        self.timer_label.pack(pady=(0, 12))
-
-        btn_frame = ctk.CTkFrame(self, fg_color="transparent")
-        btn_frame.pack(pady=(0, 16))
-        self.start_btn = ctk.CTkButton(btn_frame, text="Start", command=self._start_timer)
-        self.start_btn.pack(side="left", padx=6)
-        self.stop_btn = ctk.CTkButton(btn_frame, text="Stop", command=self._stop_timer, state="disabled")
-        self.stop_btn.pack(side="left", padx=6)
-
-        self.protocol("WM_DELETE_WINDOW", self._on_close_request)
-
-    def _start_timer(self):
-        if self._timer_running:
-            return
-        try:
-            minutes = int(self.minutes_var.get())
-        except (TypeError, ValueError):
-            messagebox.showwarning("Timer", "Please enter a valid number of minutes.")
-            return
-        if minutes <= 0:
-            messagebox.showwarning("Timer", "Minutes must be greater than zero.")
-            return
-        self._total_minutes = minutes
-        self._remaining_seconds = minutes * 60
-        self._timer_running = True
-        self.start_btn.configure(state="disabled")
-        self.stop_btn.configure(state="normal")
-        self.minutes_entry.configure(state="disabled")
-        self._tick()
-
-    def _tick(self):
-        mins, secs = divmod(self._remaining_seconds, 60)
-        self.timer_label.configure(text=f"{mins:02d}:{secs:02d}")
-        if self._remaining_seconds <= 0:
-            self._finish_timer()
-            return
-        self._remaining_seconds -= 1
-        self._after_id = self.after(1000, self._tick)
-
-    def _finish_timer(self):
-        self._timer_running = False
-        if self._after_id:
-            self.after_cancel(self._after_id)
-            self._after_id = None
-        self.start_btn.configure(state="normal")
-        self.stop_btn.configure(state="disabled")
-        self.minutes_entry.configure(state="normal")
-        if self.on_complete:
-            self.on_complete(self._total_minutes)
-        self._cleanup_and_close()
-
-    def _stop_timer(self):
-        if self._after_id:
-            self.after_cancel(self._after_id)
-            self._after_id = None
-        self._timer_running = False
-        self.start_btn.configure(state="normal")
-        self.stop_btn.configure(state="disabled")
-        self.minutes_entry.configure(state="normal")
-        self._cleanup_and_close()
-
-    def _on_close_request(self):
-        if self._timer_running and not messagebox.askyesno("Stop timer?", "Timer is still running. Stop it?"):
-            return
-        self._stop_timer()
-
-    def _cleanup_and_close(self):
-        if self._after_id:
-            self.after_cancel(self._after_id)
-            self._after_id = None
-        self._timer_running = False
-        if self.on_close:
-            self.on_close()
-        if self.winfo_exists():
-            super().destroy()
-
-    def _people_values(self) -> list[str]:
-        return [""] + self.people
-
-    def _format_sessions(self, task: dict) -> str:
-        sessions = task.get("sessions") or []
-        if not sessions:
-            return "No sessions recorded yet."
-        lines = []
-        for session in sessions:
-            ts = session.get("timestamp", "?")
-            minutes = session.get("minutes", 0)
-            note = session.get("note", "")
-            line = f"{ts} — {minutes} min"
-            if note:
-                line += f": {note}"
-            lines.append(line)
-        return "\n".join(lines)
-
-
-class PomodoroWindow(ctk.CTkToplevel):
-    def __init__(self, master, task: dict, on_complete, on_close):
-        super().__init__(master)
-        self.title(f"Timer — {task.get('title', 'Task')}")
-        self.geometry("360x260")
-        self.resizable(False, False)
-        self.on_complete = on_complete
-        self.on_close = on_close
-        self._after_id = None
-        self._timer_running = False
-        self._total_minutes = 0
-        self._remaining_seconds = 0
-
-        self.label = ctk.CTkLabel(self, text=f"Task: {task.get('title', '(no title)')}", wraplength=320)
-        self.label.pack(pady=(16, 8), padx=16)
-
-        entry_frame = ctk.CTkFrame(self, fg_color="transparent")
-        entry_frame.pack(pady=(0, 12))
-        ctk.CTkLabel(entry_frame, text="Minutes to focus:").pack(side="left", padx=(0, 8))
-        self.minutes_var = tk.StringVar(value="25")
-        self.minutes_entry = ctk.CTkEntry(entry_frame, textvariable=self.minutes_var, width=80)
-        self.minutes_entry.pack(side="left")
-
-        self.timer_label = ctk.CTkLabel(self, text="00:00", font=("Segoe UI", 28, "bold"))
-        self.timer_label.pack(pady=(0, 12))
-
-        btn_frame = ctk.CTkFrame(self, fg_color="transparent")
-        btn_frame.pack(pady=(0, 16))
-        self.start_btn = ctk.CTkButton(btn_frame, text="Start", command=self._start_timer)
-        self.start_btn.pack(side="left", padx=6)
-        self.stop_btn = ctk.CTkButton(btn_frame, text="Stop", command=self._stop_timer, state="disabled")
-        self.stop_btn.pack(side="left", padx=6)
-
-        self.protocol("WM_DELETE_WINDOW", self._on_close_request)
-
-    def _start_timer(self):
-        if self._timer_running:
-            return
-        try:
-            minutes = int(self.minutes_var.get())
-        except (TypeError, ValueError):
-            messagebox.showwarning("Timer", "Please enter a valid number of minutes.")
-            return
-        if minutes <= 0:
-            messagebox.showwarning("Timer", "Minutes must be greater than zero.")
-            return
-        self._total_minutes = minutes
-        self._remaining_seconds = minutes * 60
-        self._timer_running = True
-        self.start_btn.configure(state="disabled")
-        self.stop_btn.configure(state="normal")
-        self.minutes_entry.configure(state="disabled")
-        self._tick()
-
-    def _tick(self):
-        mins, secs = divmod(self._remaining_seconds, 60)
-        self.timer_label.configure(text=f"{mins:02d}:{secs:02d}")
-        if self._remaining_seconds <= 0:
-            self._finish_timer()
-            return
-        self._remaining_seconds -= 1
-        self._after_id = self.after(1000, self._tick)
-
-    def _finish_timer(self):
-        self._timer_running = False
-        if self._after_id:
-            self.after_cancel(self._after_id)
-            self._after_id = None
-        self.start_btn.configure(state="normal")
-        self.stop_btn.configure(state="disabled")
-        self.minutes_entry.configure(state="normal")
-        if self.on_complete:
-            self.on_complete(self._total_minutes)
-        self._cleanup_and_close()
-
-    def _stop_timer(self):
-        if self._after_id:
-            self.after_cancel(self._after_id)
-            self._after_id = None
-        self._timer_running = False
-        self.start_btn.configure(state="normal")
-        self.stop_btn.configure(state="disabled")
-        self.minutes_entry.configure(state="normal")
-        self._cleanup_and_close()
-
-    def _on_close_request(self):
-        if self._timer_running and not messagebox.askyesno("Stop timer?", "Timer is still running. Stop it?"):
-            return
-        self._stop_timer()
-
-    def _cleanup_and_close(self):
-        if self._after_id:
-            self.after_cancel(self._after_id)
-            self._after_id = None
-        self._timer_running = False
-        if self.on_close:
-            self.on_close()
-        if self.winfo_exists():
-            super().destroy()
-
-    def _people_values(self) -> list[str]:
-        return [""] + self.people
-
-    def _format_sessions(self, task: dict) -> str:
-        sessions = task.get("sessions") or []
-        if not sessions:
-            return "No sessions recorded yet."
-        lines = []
-        for session in sessions:
-            ts = session.get("timestamp", "?")
-            minutes = session.get("minutes", 0)
-            note = session.get("note", "")
-            line = f"{ts} — {minutes} min"
-            if note:
-                line += f": {note}"
-            lines.append(line)
-        return "\n".join(lines)
-
-
-class PomodoroWindow(ctk.CTkToplevel):
-    def __init__(self, master, task: dict, on_complete, on_close):
-        super().__init__(master)
-        self.title(f"Timer — {task.get('title', 'Task')}")
-        self.geometry("360x260")
-        self.resizable(False, False)
-        self.on_complete = on_complete
-        self.on_close = on_close
-        self._after_id = None
-        self._timer_running = False
-        self._total_minutes = 0
-        self._remaining_seconds = 0
-
-        self.label = ctk.CTkLabel(self, text=f"Task: {task.get('title', '(no title)')}", wraplength=320)
-        self.label.pack(pady=(16, 8), padx=16)
-
-        entry_frame = ctk.CTkFrame(self, fg_color="transparent")
-        entry_frame.pack(pady=(0, 12))
-        ctk.CTkLabel(entry_frame, text="Minutes to focus:").pack(side="left", padx=(0, 8))
-        self.minutes_var = tk.StringVar(value="25")
-        self.minutes_entry = ctk.CTkEntry(entry_frame, textvariable=self.minutes_var, width=80)
-        self.minutes_entry.pack(side="left")
-
-        self.timer_label = ctk.CTkLabel(self, text="00:00", font=("Segoe UI", 28, "bold"))
-        self.timer_label.pack(pady=(0, 12))
-
-        btn_frame = ctk.CTkFrame(self, fg_color="transparent")
-        btn_frame.pack(pady=(0, 16))
-        self.start_btn = ctk.CTkButton(btn_frame, text="Start", command=self._start_timer)
-        self.start_btn.pack(side="left", padx=6)
-        self.stop_btn = ctk.CTkButton(btn_frame, text="Stop", command=self._stop_timer, state="disabled")
-        self.stop_btn.pack(side="left", padx=6)
-
-        self.protocol("WM_DELETE_WINDOW", self._on_close_request)
-
-    def _start_timer(self):
-        if self._timer_running:
-            return
-        try:
-            minutes = int(self.minutes_var.get())
-        except (TypeError, ValueError):
-            messagebox.showwarning("Timer", "Please enter a valid number of minutes.")
-            return
-        if minutes <= 0:
-            messagebox.showwarning("Timer", "Minutes must be greater than zero.")
-            return
-        self._total_minutes = minutes
-        self._remaining_seconds = minutes * 60
-        self._timer_running = True
-        self.start_btn.configure(state="disabled")
-        self.stop_btn.configure(state="normal")
-        self.minutes_entry.configure(state="disabled")
-        self._tick()
-
-    def _tick(self):
-        mins, secs = divmod(self._remaining_seconds, 60)
-        self.timer_label.configure(text=f"{mins:02d}:{secs:02d}")
-        if self._remaining_seconds <= 0:
-            self._finish_timer()
-            return
-        self._remaining_seconds -= 1
-        self._after_id = self.after(1000, self._tick)
-
-    def _finish_timer(self):
-        self._timer_running = False
-        if self._after_id:
-            self.after_cancel(self._after_id)
-            self._after_id = None
-        self.start_btn.configure(state="normal")
-        self.stop_btn.configure(state="disabled")
-        self.minutes_entry.configure(state="normal")
-        if self.on_complete:
-            self.on_complete(self._total_minutes)
-        self._cleanup_and_close()
-
-    def _stop_timer(self):
-        if self._after_id:
-            self.after_cancel(self._after_id)
-            self._after_id = None
-        self._timer_running = False
-        self.start_btn.configure(state="normal")
-        self.stop_btn.configure(state="disabled")
-        self.minutes_entry.configure(state="normal")
-        self._cleanup_and_close()
-
-    def _on_close_request(self):
-        if self._timer_running and not messagebox.askyesno("Stop timer?", "Timer is still running. Stop it?"):
-            return
-        self._stop_timer()
-
-    def _cleanup_and_close(self):
-        if self._after_id:
-            self.after_cancel(self._after_id)
-            self._after_id = None
-        self._timer_running = False
-        if self.on_close:
-            self.on_close()
-        if self.winfo_exists():
-            super().destroy()
-
-    def _people_values(self) -> list[str]:
-        return [""] + self.people
-
-    def _format_sessions(self, task: dict) -> str:
-        sessions = task.get("sessions") or []
-        if not sessions:
-            return "No sessions recorded yet."
-        lines = []
-        for session in sessions:
-            ts = session.get("timestamp", "?")
-            minutes = session.get("minutes", 0)
-            note = session.get("note", "")
-            line = f"{ts} — {minutes} min"
-            if note:
-                line += f": {note}"
-            lines.append(line)
-        return "\n".join(lines)
-
-
-class PomodoroWindow(ctk.CTkToplevel):
-    def __init__(self, master, task: dict, on_complete, on_close):
-        super().__init__(master)
-        self.title(f"Timer — {task.get('title', 'Task')}")
-        self.geometry("360x260")
-        self.resizable(False, False)
-        self.on_complete = on_complete
-        self.on_close = on_close
-        self._after_id = None
-        self._timer_running = False
-        self._total_minutes = 0
-        self._remaining_seconds = 0
-
-        self.label = ctk.CTkLabel(self, text=f"Task: {task.get('title', '(no title)')}", wraplength=320)
-        self.label.pack(pady=(16, 8), padx=16)
-
-        entry_frame = ctk.CTkFrame(self, fg_color="transparent")
-        entry_frame.pack(pady=(0, 12))
-        ctk.CTkLabel(entry_frame, text="Minutes to focus:").pack(side="left", padx=(0, 8))
-        self.minutes_var = tk.StringVar(value="25")
-        self.minutes_entry = ctk.CTkEntry(entry_frame, textvariable=self.minutes_var, width=80)
-        self.minutes_entry.pack(side="left")
-
-        self.timer_label = ctk.CTkLabel(self, text="00:00", font=("Segoe UI", 28, "bold"))
-        self.timer_label.pack(pady=(0, 12))
-
-        btn_frame = ctk.CTkFrame(self, fg_color="transparent")
-        btn_frame.pack(pady=(0, 16))
-        self.start_btn = ctk.CTkButton(btn_frame, text="Start", command=self._start_timer)
-        self.start_btn.pack(side="left", padx=6)
-        self.stop_btn = ctk.CTkButton(btn_frame, text="Stop", command=self._stop_timer, state="disabled")
-        self.stop_btn.pack(side="left", padx=6)
-
-        self.protocol("WM_DELETE_WINDOW", self._on_close_request)
-
-    def _start_timer(self):
-        if self._timer_running:
-            return
-        try:
-            minutes = int(self.minutes_var.get())
-        except (TypeError, ValueError):
-            messagebox.showwarning("Timer", "Please enter a valid number of minutes.")
-            return
-        if minutes <= 0:
-            messagebox.showwarning("Timer", "Minutes must be greater than zero.")
-            return
-        self._total_minutes = minutes
-        self._remaining_seconds = minutes * 60
-        self._timer_running = True
-        self.start_btn.configure(state="disabled")
-        self.stop_btn.configure(state="normal")
-        self.minutes_entry.configure(state="disabled")
-        self._tick()
-
-    def _tick(self):
-        mins, secs = divmod(self._remaining_seconds, 60)
-        self.timer_label.configure(text=f"{mins:02d}:{secs:02d}")
-        if self._remaining_seconds <= 0:
-            self._finish_timer()
-            return
-        self._remaining_seconds -= 1
-        self._after_id = self.after(1000, self._tick)
-
-    def _finish_timer(self):
-        self._timer_running = False
-        if self._after_id:
-            self.after_cancel(self._after_id)
-            self._after_id = None
-        self.start_btn.configure(state="normal")
-        self.stop_btn.configure(state="disabled")
-        self.minutes_entry.configure(state="normal")
-        if self.on_complete:
-            self.on_complete(self._total_minutes)
-        self._cleanup_and_close()
-
-    def _stop_timer(self):
-        if self._after_id:
-            self.after_cancel(self._after_id)
-            self._after_id = None
-        self._timer_running = False
-        self.start_btn.configure(state="normal")
-        self.stop_btn.configure(state="disabled")
-        self.minutes_entry.configure(state="normal")
-        self._cleanup_and_close()
-
-    def _on_close_request(self):
-        if self._timer_running and not messagebox.askyesno("Stop timer?", "Timer is still running. Stop it?"):
-            return
-        self._stop_timer()
-
-    def _cleanup_and_close(self):
-        if self._after_id:
-            self.after_cancel(self._after_id)
-            self._after_id = None
-        self._timer_running = False
-        if self.on_close:
-            self.on_close()
-        if self.winfo_exists():
-            super().destroy()
-
-
-class FocusDialog(ctk.CTkToplevel):
-    def __init__(self, master, tasks_sorted, on_confirm):
-        super().__init__(master)
-        self.title("Select Today's Focus Tasks")
-        self.geometry("720x520")
-        self.resizable(True, True)
-        self.on_confirm = on_confirm
-
-        ctk.CTkLabel(self, text="Good day! Select tasks to focus on today (⭐)", font=("Segoe UI", 16, "bold")).pack(pady=(12,6))
-
-        self.vars = []
-        self.ids = []
-
-        sf = ctk.CTkScrollableFrame(self)
-        sf.pack(fill="both", expand=True, padx=12, pady=12)
-
-        # Pre-select top 3
-        preselect_ids = [t.get("id") for t in tasks_sorted[:3]]
-
-        for t in tasks_sorted:
-            var = tk.BooleanVar(value=(t.get("id") in preselect_ids))
-            row = ctk.CTkFrame(sf)
-            row.pack(fill="x", pady=6)
-            cb = ctk.CTkCheckBox(row, text=f"[{t.get('priority')}] {t.get('title')} (Due: {t.get('deadline') or '—'})", variable=var)
-            cb.pack(side="left", padx=6)
-            self.vars.append(var)
-            self.ids.append(t.get("id"))
-
-        btns = ctk.CTkFrame(self, fg_color="transparent")
-        btns.pack(fill="x", pady=(0,12))
-        ctk.CTkButton(btns, text="Skip Today", command=self._skip).pack(side="left", padx=8)
-        ctk.CTkButton(btns, text="Confirm", command=self._confirm).pack(side="right", padx=8)
-
-    def _confirm(self):
-        selected = [tid for tid, v in zip(self.ids, self.vars) if v.get()]
-        self.on_confirm(selected)
-        self.destroy()
-
-    def _skip(self):
-        self.on_confirm([])
-        self.destroy()
-
-
-class TaskFocusApp(ctk.CTk):
-<<<<<<< HEAD
-    def __init__(self, store: TaskStore):
-        super().__init__()
-        self.store = store
-        self.title(APP_TITLE)
-        self.geometry("1100x750")
-        self.minsize(720, 520)
-        self.people_options = self.store.get_people()
-        self.timer_window = None
-        self._layout_mode: str | None = None
-        self._widget_scale: float | None = None
-        self._responsive_after: str | None = None
-        self._pending_width: int | None = None
-
-        self.bind("<Configure>", self._on_window_configure)
-
-        # App header
-=======
-    def __init__(self, store: TaskStore):
-        super().__init__()
-        self.store = store
-        self.title(APP_TITLE)
-        self.geometry("1100x750")
-        self.minsize(720, 520)
-        self.people_options = self.store.get_people()
-        self.timer_window = None
-        self._layout_mode: str | None = None
-        self._widget_scale: float | None = None
-        self._responsive_after: str | None = None
-        self._pending_width: int | None = None
-
-        self.bind("<Configure>", self._on_window_configure)
-
-        # App header
->>>>>>> d65a5bbe
-        header = ctk.CTkFrame(self)
-        header.pack(fill="x", padx=16, pady=(16,8))
-        ctk.CTkLabel(header, text="🟣 TaskFocus", font=("Segoe UI", 20, "bold")).pack(side="left")
-        self.status_label = ctk.CTkLabel(header, text="")
-        self.status_label.pack(side="right")
-
-        # Tabs
-        self.tabs = ctk.CTkTabview(self)
-        self.tabs.pack(fill="both", expand=True, padx=16, pady=(8,16))
-        self.today_tab = self.tabs.add("Today's Tasks")
-        self.all_tab = self.tabs.add("All Tasks")
-        self.stats_tab = self.tabs.add("Statistics")
-        self.add_tab = self.tabs.add("Add Task")
-        self.bulk_tab = self.tabs.add("Bulk Import")
-
-        # Build each tab
-        self._build_today_tab()
-        self._build_all_tab()
-        self._build_stats_tab()
-        self._build_add_tab()
-        self._build_bulk_tab()
-
-        # Initial refresh
-        self.refresh_all()
-
-        # Ask focus if new day
-        last = self.store.data.get("meta", {}).get("last_focus_date")
-        if last != today_str():
-            self._prompt_focus_selection()
-
-<<<<<<< HEAD
-        # Start on Today's tab
-        self.tabs.set("Today's Tasks")
-
-        # Apply responsive layout/sizing after widgets are drawn
-        self.after(150, self._initialize_responsive_layout)
-
-    # ----------------------- UI Builders -----------------------
-    def _people_option_values(self) -> list[str]:
-        return [""] + sorted({p for p in self.people_options if p})
-
-    def _refresh_people_options(self):
-        self.people_options = self.store.get_people()
-        values = self._people_option_values()
-        if hasattr(self, "add_who"):
-            self.add_who.configure(values=values)
-        if hasattr(self, "add_assignee"):
-            self.add_assignee.configure(values=values)
-
-    def _build_today_tab(self):
-        # Top bar
-=======
-        # Start on Today's tab
-        self.tabs.set("Today's Tasks")
-
-        # Apply responsive layout/sizing after widgets are drawn
-        self.after(150, self._initialize_responsive_layout)
-
-    # ----------------------- UI Builders -----------------------
-    def _people_option_values(self) -> list[str]:
-        return [""] + sorted({p for p in self.people_options if p})
-
-    def _refresh_people_options(self):
-        self.people_options = self.store.get_people()
-        values = self._people_option_values()
-        if hasattr(self, "add_who"):
-            self.add_who.configure(values=values)
-        if hasattr(self, "add_assignee"):
-            self.add_assignee.configure(values=values)
-
-    def _build_today_tab(self):
-        # Top bar
->>>>>>> d65a5bbe
-        top = ctk.CTkFrame(self.today_tab)
-        top.pack(fill="x", pady=(8,8))
-        ctk.CTkLabel(top, text="Tasks that can be started today (open status)").pack(side="left", padx=6)
-        ctk.CTkButton(top, text="Refresh", command=self.refresh_all).pack(side="right", padx=6)
-
-        # Scrollable list
-        self.today_list = ctk.CTkScrollableFrame(self.today_tab)
-        self.today_list.pack(fill="both", expand=True)
-
-    def _build_all_tab(self):
-        # Filters bar
-        bar = ctk.CTkFrame(self.all_tab)
-        bar.pack(fill="x", pady=(8,8))
-        ctk.CTkLabel(bar, text="Status:").pack(side="left", padx=(8,4))
-        self.status_filter = ctk.CTkOptionMenu(bar, values=["all"] + STATUSES, command=lambda _=None: self._refresh_all_list())
-        self.status_filter.pack(side="left")
-        self.status_filter.set("all")
-
-        ctk.CTkButton(bar, text="Refresh", command=self._refresh_all_list).pack(side="right", padx=6)
-
-        # List
-<<<<<<< HEAD
-        self.all_list = ctk.CTkScrollableFrame(self.all_tab)
-        self.all_list.pack(fill="both", expand=True)
-
-    def _build_stats_tab(self):
-        if not MATPLOTLIB_AVAILABLE:
-            container = ctk.CTkFrame(self.stats_tab)
-            container.pack(fill="both", expand=True, padx=12, pady=12)
-            ctk.CTkLabel(
-                container,
-                text="Install matplotlib to view statistics charts (pip install matplotlib).",
-                wraplength=520,
-                justify="center",
-            ).pack(expand=True, pady=32)
-            self.stats_container = None
-            return
-
-        self.stats_container = ctk.CTkScrollableFrame(self.stats_tab)
-        self.stats_container.pack(fill="both", expand=True, padx=12, pady=12)
-
-        # Time spent chart section
-        self.time_section = ctk.CTkFrame(self.stats_container)
-        self.time_section.pack(fill="both", expand=True, pady=(0, 16))
-        ctk.CTkLabel(
-            self.time_section,
-            text="Time spent per task (last 7 days)",
-            font=("Segoe UI", 16, "bold"),
-        ).pack(anchor="w", padx=8, pady=(8, 4))
-        self.time_chart_holder = ctk.CTkFrame(self.time_section, fg_color="#111827")
-        self.time_chart_holder.pack(fill="both", expand=True, padx=8, pady=(0, 8))
-        self.time_canvas: FigureCanvasTkAgg | None = None
-
-        # Burn-down chart section
-        self.burn_section = ctk.CTkFrame(self.stats_container)
-        self.burn_section.pack(fill="both", expand=True, pady=(0, 16))
-        ctk.CTkLabel(
-            self.burn_section,
-            text="Task burn-down (last 7 days)",
-            font=("Segoe UI", 16, "bold"),
-        ).pack(anchor="w", padx=8, pady=(8, 4))
-        self.burn_chart_holder = ctk.CTkFrame(self.burn_section, fg_color="#111827")
-        self.burn_chart_holder.pack(fill="both", expand=True, padx=8, pady=(0, 8))
-        self.burn_canvas: FigureCanvasTkAgg | None = None
-
-    def _build_add_tab(self):
-        container = ctk.CTkFrame(self.add_tab)
-        container.pack(fill="both", expand=True, padx=12, pady=12)
-        self.add_container = container
-
-        self.add_title_label = ctk.CTkLabel(container, text="Title")
-        self.add_title = ctk.CTkEntry(container)
-
-        self.add_type_label = ctk.CTkLabel(container, text="Type")
-        self.add_type = ctk.CTkOptionMenu(container, values=TASK_TYPES)
-        self.add_type.set(TASK_TYPES[0])
-
-        self.add_priority_label = ctk.CTkLabel(container, text="Priority")
-        self.add_priority = ctk.CTkOptionMenu(container, values=PRIORITIES)
-        self.add_priority.set(PRIORITIES[1])
-
-        self.add_who_label = ctk.CTkLabel(container, text="Who asked")
-        self.add_who = ctk.CTkComboBox(container, values=self._people_option_values(), justify="left")
-        self.add_who.set("")
-
-        self.add_assignee_label = ctk.CTkLabel(container, text="Assignee")
-        self.add_assignee = ctk.CTkComboBox(container, values=self._people_option_values(), justify="left")
-        self.add_assignee.set("")
-
-        self.add_start_label = ctk.CTkLabel(container, text="Start Date")
-        self.add_start = create_dark_date_entry(container)
-        self.add_start.set_date(date.today())
-
-        self.add_deadline_label = ctk.CTkLabel(container, text="Deadline")
-        self.add_deadline = create_dark_date_entry(container)
-        self.add_deadline.set_date(date.today())
-
-        self.add_description_label = ctk.CTkLabel(container, text="Description")
-        self.add_description = ctk.CTkTextbox(container, height=160)
-
-        self.add_button_row = ctk.CTkFrame(container, fg_color="transparent")
-        ctk.CTkButton(self.add_button_row, text="Clear", command=self._clear_add_form).pack(side="left", padx=6)
-        ctk.CTkButton(self.add_button_row, text="Add Task", command=self._add_task_from_form).pack(side="left", padx=6)
-
-        container.columnconfigure(0, weight=1)
-        container.columnconfigure(1, weight=1)
-
-        self._layout_add_form("wide")
-
-    def _layout_add_form(self, mode: str):
-        container = self.add_container
-        widgets = [
-            self.add_title_label,
-            self.add_title,
-            self.add_type_label,
-            self.add_type,
-            self.add_priority_label,
-            self.add_priority,
-            self.add_who_label,
-            self.add_who,
-            self.add_assignee_label,
-            self.add_assignee,
-            self.add_start_label,
-            self.add_start,
-            self.add_deadline_label,
-            self.add_deadline,
-            self.add_description_label,
-            self.add_description,
-            self.add_button_row,
-        ]
-        for w in widgets:
-            w.grid_forget()
-
-        for idx in range(0, 20):
-            container.rowconfigure(idx, weight=0)
-
-        if mode == "narrow":
-            container.grid_columnconfigure(0, weight=1)
-            container.grid_columnconfigure(1, weight=0)
-            placements = [
-                (self.add_title_label, {"row": 0, "column": 0, "sticky": "w"}),
-                (self.add_title, {"row": 1, "column": 0, "sticky": "ew", "pady": (0, 8)}),
-                (self.add_type_label, {"row": 2, "column": 0, "sticky": "w"}),
-                (self.add_type, {"row": 3, "column": 0, "sticky": "ew", "pady": (0, 8)}),
-                (self.add_priority_label, {"row": 4, "column": 0, "sticky": "w"}),
-                (self.add_priority, {"row": 5, "column": 0, "sticky": "ew", "pady": (0, 8)}),
-                (self.add_who_label, {"row": 6, "column": 0, "sticky": "w"}),
-                (self.add_who, {"row": 7, "column": 0, "sticky": "ew", "pady": (0, 8)}),
-                (self.add_assignee_label, {"row": 8, "column": 0, "sticky": "w"}),
-                (self.add_assignee, {"row": 9, "column": 0, "sticky": "ew", "pady": (0, 8)}),
-                (self.add_start_label, {"row": 10, "column": 0, "sticky": "w"}),
-                (self.add_start, {"row": 11, "column": 0, "sticky": "ew", "pady": (0, 8)}),
-                (self.add_deadline_label, {"row": 12, "column": 0, "sticky": "w"}),
-                (self.add_deadline, {"row": 13, "column": 0, "sticky": "ew", "pady": (0, 8)}),
-                (self.add_description_label, {"row": 14, "column": 0, "sticky": "w"}),
-                (self.add_description, {"row": 15, "column": 0, "sticky": "nsew", "pady": (0, 8)}),
-                (self.add_button_row, {"row": 16, "column": 0, "sticky": "e"}),
-            ]
-            target_row = 15
-        else:
-            container.grid_columnconfigure(0, weight=1)
-            container.grid_columnconfigure(1, weight=1)
-            placements = [
-                (self.add_title_label, {"row": 0, "column": 0, "columnspan": 2, "sticky": "w"}),
-                (self.add_title, {"row": 1, "column": 0, "columnspan": 2, "sticky": "ew", "pady": (0, 8)}),
-                (self.add_type_label, {"row": 2, "column": 0, "sticky": "w"}),
-                (self.add_priority_label, {"row": 2, "column": 1, "sticky": "w"}),
-                (self.add_type, {"row": 3, "column": 0, "sticky": "ew", "pady": (0, 8)}),
-                (self.add_priority, {"row": 3, "column": 1, "sticky": "ew", "pady": (0, 8)}),
-                (self.add_who_label, {"row": 4, "column": 0, "sticky": "w"}),
-                (self.add_assignee_label, {"row": 4, "column": 1, "sticky": "w"}),
-                (self.add_who, {"row": 5, "column": 0, "sticky": "ew", "pady": (0, 8)}),
-                (self.add_assignee, {"row": 5, "column": 1, "sticky": "ew", "pady": (0, 8)}),
-                (self.add_start_label, {"row": 6, "column": 0, "sticky": "w"}),
-                (self.add_deadline_label, {"row": 6, "column": 1, "sticky": "w"}),
-                (self.add_start, {"row": 7, "column": 0, "sticky": "ew", "pady": (0, 8)}),
-                (self.add_deadline, {"row": 7, "column": 1, "sticky": "ew", "pady": (0, 8)}),
-                (self.add_description_label, {"row": 8, "column": 0, "columnspan": 2, "sticky": "w"}),
-                (self.add_description, {"row": 9, "column": 0, "columnspan": 2, "sticky": "nsew", "pady": (0, 8)}),
-                (self.add_button_row, {"row": 10, "column": 0, "columnspan": 2, "sticky": "e"}),
-            ]
-            target_row = 9
-
-        for widget, opts in placements:
-            widget.grid(**opts)
-
-        container.rowconfigure(target_row, weight=1)
-
-    def _build_bulk_tab(self):
-        container = ctk.CTkFrame(self.bulk_tab)
-        container.pack(fill="both", expand=True, padx=12, pady=12)
-        self.bulk_container = container
-
-        self.bulk_instruction_text = (
-            "You are the TaskFocus bulk-import assistant.\n"
-            "1. Read the notes I provide and identify every actionable task.\n"
-            "2. Decide the best Type (Make/Ask/Arrange/Control), priority, start date, and deadline."
-            " Use context or today's date when a start is missing, and leave fields blank if truly unknown.\n"
-            "3. Capture who asked for the task and the assignee whenever the information exists.\n"
-            "4. Create a short, informative Title and keep supporting details inside Description.\n\n"
-            "Return the tasks exactly in this format, one per line:\n"
-            "Type: Title — asked by <who asked> — assignee <assignee> — start <yyyy-mm-dd> — "
-            "deadline <yyyy-mm-dd> — priority <High|Medium|Low> — description <details>\n"
-            "Use yyyy-mm-dd dates (dd.mm.yyyy is also accepted on input). Title is required; omit an "
-            "optional segment entirely if the data is unavailable."
-        )
-
-        instruct_frame = ctk.CTkFrame(container)
-        instruct_frame.pack(fill="x", pady=(0, 12))
-        ctk.CTkLabel(
-            instruct_frame,
-            text="Bulk import instructions for AI assistant",
-            font=("Segoe UI", 14, "bold"),
-        ).pack(anchor="w", padx=4, pady=(4, 2))
-        self.bulk_instruction_label = ctk.CTkLabel(
-            instruct_frame,
-            text=self.bulk_instruction_text,
-            justify="left",
-            wraplength=760,
-        )
-        self.bulk_instruction_label.pack(anchor="w", padx=4, pady=(0, 6))
-        ctk.CTkButton(
-            instruct_frame,
-            text="Copy instructions",
-            command=self._copy_bulk_instructions,
-            width=160,
-        ).pack(anchor="w", padx=4)
-
-        self.bulk_form_help_text = (
-            "After the AI responds, paste the generated lines below. Each line can omit optional parts, "
-            "but the parser understands the same fields as the Add Task form: Title, Type, Priority, Who asked, "
-            "Assignee, Start Date, Deadline, and Description."
-        )
-        self.bulk_form_help_label = ctk.CTkLabel(
-            container,
-            text=self.bulk_form_help_text,
-            justify="left",
-            wraplength=760,
-        )
-        self.bulk_form_help_label.pack(anchor="w", pady=(0, 8))
-
-        self.bulk_text = ctk.CTkTextbox(container, height=320)
-        self.bulk_text.pack(fill="both", expand=True)
-
-        btns = ctk.CTkFrame(container, fg_color="transparent")
-        btns.pack(fill="x", pady=(8,0))
-        self.bulk_status = ctk.CTkLabel(btns, text="")
-        self.bulk_status.pack(side="left")
-        ctk.CTkButton(btns, text="Import", command=self._bulk_import).pack(side="right")
-
-    def _refresh_stats(self):
-        if not MATPLOTLIB_AVAILABLE or not getattr(self, "stats_container", None):
-            return
-        self._render_time_spent_chart()
-        self._render_burn_chart()
-
-    def _render_time_spent_chart(self):
-        if not MATPLOTLIB_AVAILABLE or not getattr(self, "time_chart_holder", None):
-            return
-        if self.time_canvas:
-            widget = self.time_canvas.get_tk_widget()
-            widget.destroy()
-            self.time_canvas = None
-        for child in list(self.time_chart_holder.winfo_children()):
-            child.destroy()
-
-        end = date.today()
-        start = end - timedelta(days=6)
-        day_range = [start + timedelta(days=i) for i in range(7)]
-        per_task: dict[str, defaultdict[date, int]] = {}
-
-        for task in self.store.data.get("tasks", []):
-            title = task.get("title") or "(untitled)"
-            for session in task.get("sessions", []):
-                when = parse_session_timestamp(session.get("timestamp"))
-                if not when:
-                    continue
-                day = when.date()
-                if day < start or day > end:
-                    continue
-                minutes = int(session.get("minutes", 0) or 0)
-                if minutes <= 0:
-                    continue
-                bucket = per_task.setdefault(title, defaultdict(int))
-                bucket[day] += minutes
-
-        totals = {title: sum(day_map.values()) for title, day_map in per_task.items() if day_map}
-        if not totals:
-            ctk.CTkLabel(
-                self.time_chart_holder,
-                text="No session data recorded in the last 7 days.",
-                text_color="#9CA3AF",
-            ).pack(pady=24)
-            return
-
-        sorted_totals = sorted(totals.items(), key=lambda item: item[1], reverse=True)
-        top_titles = [title for title, _ in sorted_totals[:5]]
-        if len(sorted_totals) > 5:
-            other_bucket: defaultdict[date, int] = defaultdict(int)
-            for title, day_map in per_task.items():
-                if title in top_titles:
-                    continue
-                for day, minutes in day_map.items():
-                    other_bucket[day] += minutes
-            if other_bucket:
-                per_task["Other"] = other_bucket
-                top_titles.append("Other")
-
-        x = list(range(len(day_range)))
-        bottoms = [0.0] * len(day_range)
-        prop_cycle = plt.rcParams.get(
-            "axes.prop_cycle",
-            plt.cycler(color=["#8B5CF6", "#22C55E", "#F97316", "#0EA5E9", "#FACC15"]),
-        )
-        base_colors = prop_cycle.by_key().get(
-            "color", ["#8B5CF6", "#22C55E", "#F97316", "#0EA5E9", "#FACC15"]
-        )
-        color_cycle = itertools.cycle(base_colors)
-
-        fig, ax = plt.subplots(figsize=(8, 4), dpi=100)
-        for title in top_titles:
-            day_map = per_task.get(title, {})
-            values = [day_map.get(day, 0) / 60 for day in day_range]
-            color = next(color_cycle)
-            ax.bar(x, values, bottom=bottoms, label=title, color=color, edgecolor="#0F172A", linewidth=0.3)
-            bottoms = [bottoms[i] + values[i] for i in range(len(bottoms))]
-
-        ax.set_ylabel("Hours", color="#E5E7EB")
-        ax.set_xticks(x)
-        ax.set_xticklabels([day.strftime("%a %d") for day in day_range], rotation=30, ha="right", color="#E5E7EB")
-        ax.tick_params(axis="y", colors="#E5E7EB")
-        ax.grid(axis="y", color="#374151", linestyle="--", alpha=0.4)
-        ax.set_ylim(bottom=0)
-        for spine in ax.spines.values():
-            spine.set_color("#374151")
-        ax.set_facecolor("#111827")
-        fig.patch.set_facecolor("#111827")
-        legend = ax.legend(loc="upper left", bbox_to_anchor=(1.02, 1), frameon=True)
-        if legend:
-            legend.get_frame().set_facecolor("#1F2937")
-            legend.get_frame().set_edgecolor("#4B5563")
-            for text in legend.get_texts():
-                text.set_color("#F9FAFB")
-        fig.tight_layout()
-
-        self.time_canvas = FigureCanvasTkAgg(fig, master=self.time_chart_holder)
-        self.time_canvas.draw()
-        widget = self.time_canvas.get_tk_widget()
-        widget.pack(fill="both", expand=True)
-        widget.configure(background="#111827", highlightthickness=0, borderwidth=0)
-        self._time_fig = fig
-
-    def _render_burn_chart(self):
-        if not MATPLOTLIB_AVAILABLE or not getattr(self, "burn_chart_holder", None):
-            return
-        if self.burn_canvas:
-            widget = self.burn_canvas.get_tk_widget()
-            widget.destroy()
-            self.burn_canvas = None
-        for child in list(self.burn_chart_holder.winfo_children()):
-            child.destroy()
-
-        tasks = self.store.data.get("tasks", [])
-        if not tasks:
-            ctk.CTkLabel(
-                self.burn_chart_holder,
-                text="No tasks tracked yet.",
-                text_color="#9CA3AF",
-            ).pack(pady=24)
-            return
-
-        end = date.today()
-        start = end - timedelta(days=6)
-        day_range = [start + timedelta(days=i) for i in range(7)]
-
-        created_dates: list[date] = []
-        completed_dates: list[date] = []
-        today_local = date.today()
-        for task in tasks:
-            created = iso_to_date(task.get("created_at")) or today_local
-            created_dates.append(created)
-            completed = iso_to_date(task.get("completed_at")) if task.get("completed_at") else None
-            if task.get("status") == "done" and not completed:
-                completed = today_local
-            if completed:
-                completed_dates.append(completed)
-
-        remaining_counts: list[int] = []
-        completed_counts: list[int] = []
-        for day in day_range:
-            created_total = sum(1 for c in created_dates if c <= day)
-            completed_total = sum(1 for c in completed_dates if c <= day)
-            remaining_counts.append(max(created_total - completed_total, 0))
-            completed_counts.append(completed_total)
-
-        fig, ax = plt.subplots(figsize=(8, 4), dpi=100)
-        x = list(range(len(day_range)))
-        ax.plot(x, remaining_counts, marker="o", color="#38BDF8", label="Remaining tasks")
-        ax.plot(x, completed_counts, marker="o", color="#22C55E", label="Completed tasks")
-        ax.fill_between(x, remaining_counts, color="#38BDF8", alpha=0.2)
-
-        ax.set_ylabel("Tasks", color="#E5E7EB")
-        ax.set_xticks(x)
-        ax.set_xticklabels([day.strftime("%a %d") for day in day_range], rotation=30, ha="right", color="#E5E7EB")
-        ax.tick_params(axis="y", colors="#E5E7EB")
-        ax.grid(axis="y", color="#374151", linestyle="--", alpha=0.4)
-        ax.set_ylim(bottom=0)
-        for spine in ax.spines.values():
-            spine.set_color("#374151")
-        ax.set_facecolor("#111827")
-        fig.patch.set_facecolor("#111827")
-        legend = ax.legend(loc="upper left", bbox_to_anchor=(1.02, 1), frameon=True)
-        if legend:
-            legend.get_frame().set_facecolor("#1F2937")
-            legend.get_frame().set_edgecolor("#4B5563")
-            for text in legend.get_texts():
-                text.set_color("#F9FAFB")
-        fig.tight_layout()
-
-        self.burn_canvas = FigureCanvasTkAgg(fig, master=self.burn_chart_holder)
-        self.burn_canvas.draw()
-        widget = self.burn_canvas.get_tk_widget()
-        widget.pack(fill="both", expand=True)
-        widget.configure(background="#111827", highlightthickness=0, borderwidth=0)
-        self._burn_fig = fig
-
-    def _initialize_responsive_layout(self):
-        width = max(self.winfo_width(), 1)
-        self._update_responsive_layout(width)
-
-    def _on_window_configure(self, event):
-        if event.widget is not self:
-            return
-        self._pending_width = event.width
-        if self._responsive_after:
-            try:
-                self.after_cancel(self._responsive_after)
-            except Exception:
-                pass
-        self._responsive_after = self.after(120, self._commit_responsive_update)
-
-    def _commit_responsive_update(self):
-        self._responsive_after = None
-        width = self._pending_width or self.winfo_width()
-        self._update_responsive_layout(max(width, 1))
-
-    def _update_responsive_layout(self, width: int):
-        mode = "narrow" if width < 900 else "wide"
-        if mode != self._layout_mode:
-            self._layout_mode = mode
-            self._layout_add_form(mode)
-
-        self._apply_scaling(width)
-
-        wrap = max(width - 260, 360)
-        if hasattr(self, "bulk_instruction_label"):
-            self.bulk_instruction_label.configure(wraplength=wrap)
-        if hasattr(self, "bulk_form_help_label"):
-            self.bulk_form_help_label.configure(wraplength=wrap)
-
-    def _apply_scaling(self, width: int):
-        # User feedback indicated that dynamic scaling at different widths made the
-        # interface feel unstable, so keep a consistent 1.0 scale regardless of the
-        # window size.
-        scale = 1.0
-
-        if self._widget_scale == scale:
-            return
-        self._widget_scale = scale
-        ctk.set_widget_scaling(scale)
-        try:
-            ctk.set_window_scaling(scale)
-        except AttributeError:
-            # Older CustomTkinter versions do not expose set_window_scaling
-            pass
-
-    # ----------------------- Actions -----------------------
-    def refresh_all(self):
-        self._refresh_people_options()
-        self._refresh_today_list()
-        self._refresh_all_list()
-        self.status_label.configure(text=f"Tasks: {len(self.store.data['tasks'])}")
-        self._refresh_stats()
-=======
-        self.all_list = ctk.CTkScrollableFrame(self.all_tab)
-        self.all_list.pack(fill="both", expand=True)
-
-    def _build_add_tab(self):
-        container = ctk.CTkFrame(self.add_tab)
-        container.pack(fill="both", expand=True, padx=12, pady=12)
-        self.add_container = container
-
-        self.add_title_label = ctk.CTkLabel(container, text="Title")
-        self.add_title = ctk.CTkEntry(container)
-
-        self.add_type_label = ctk.CTkLabel(container, text="Type")
-        self.add_type = ctk.CTkOptionMenu(container, values=TASK_TYPES)
-        self.add_type.set(TASK_TYPES[0])
-
-        self.add_priority_label = ctk.CTkLabel(container, text="Priority")
-        self.add_priority = ctk.CTkOptionMenu(container, values=PRIORITIES)
-        self.add_priority.set(PRIORITIES[1])
-
-        self.add_who_label = ctk.CTkLabel(container, text="Who asked")
-        self.add_who = ctk.CTkComboBox(container, values=self._people_option_values(), justify="left")
-        self.add_who.set("")
-
-        self.add_assignee_label = ctk.CTkLabel(container, text="Assignee")
-        self.add_assignee = ctk.CTkComboBox(container, values=self._people_option_values(), justify="left")
-        self.add_assignee.set("")
-
-        self.add_start_label = ctk.CTkLabel(container, text="Start Date")
-        self.add_start = create_dark_date_entry(container)
-        self.add_start.set_date(date.today())
-
-        self.add_deadline_label = ctk.CTkLabel(container, text="Deadline")
-        self.add_deadline = create_dark_date_entry(container)
-        self.add_deadline.set_date(date.today())
-
-        self.add_description_label = ctk.CTkLabel(container, text="Description")
-        self.add_description = ctk.CTkTextbox(container, height=160)
-
-        self.add_button_row = ctk.CTkFrame(container, fg_color="transparent")
-        ctk.CTkButton(self.add_button_row, text="Clear", command=self._clear_add_form).pack(side="left", padx=6)
-        ctk.CTkButton(self.add_button_row, text="Add Task", command=self._add_task_from_form).pack(side="left", padx=6)
-
-        container.columnconfigure(0, weight=1)
-        container.columnconfigure(1, weight=1)
-
-        self._layout_add_form("wide")
-
-    def _layout_add_form(self, mode: str):
-        container = self.add_container
-        widgets = [
-            self.add_title_label,
-            self.add_title,
-            self.add_type_label,
-            self.add_type,
-            self.add_priority_label,
-            self.add_priority,
-            self.add_who_label,
-            self.add_who,
-            self.add_assignee_label,
-            self.add_assignee,
-            self.add_start_label,
-            self.add_start,
-            self.add_deadline_label,
-            self.add_deadline,
-            self.add_description_label,
-            self.add_description,
-            self.add_button_row,
-        ]
-        for w in widgets:
-            w.grid_forget()
-
-        for idx in range(0, 20):
-            container.rowconfigure(idx, weight=0)
-
-        if mode == "narrow":
-            container.grid_columnconfigure(0, weight=1)
-            container.grid_columnconfigure(1, weight=0)
-            placements = [
-                (self.add_title_label, {"row": 0, "column": 0, "sticky": "w"}),
-                (self.add_title, {"row": 1, "column": 0, "sticky": "ew", "pady": (0, 8)}),
-                (self.add_type_label, {"row": 2, "column": 0, "sticky": "w"}),
-                (self.add_type, {"row": 3, "column": 0, "sticky": "ew", "pady": (0, 8)}),
-                (self.add_priority_label, {"row": 4, "column": 0, "sticky": "w"}),
-                (self.add_priority, {"row": 5, "column": 0, "sticky": "ew", "pady": (0, 8)}),
-                (self.add_who_label, {"row": 6, "column": 0, "sticky": "w"}),
-                (self.add_who, {"row": 7, "column": 0, "sticky": "ew", "pady": (0, 8)}),
-                (self.add_assignee_label, {"row": 8, "column": 0, "sticky": "w"}),
-                (self.add_assignee, {"row": 9, "column": 0, "sticky": "ew", "pady": (0, 8)}),
-                (self.add_start_label, {"row": 10, "column": 0, "sticky": "w"}),
-                (self.add_start, {"row": 11, "column": 0, "sticky": "ew", "pady": (0, 8)}),
-                (self.add_deadline_label, {"row": 12, "column": 0, "sticky": "w"}),
-                (self.add_deadline, {"row": 13, "column": 0, "sticky": "ew", "pady": (0, 8)}),
-                (self.add_description_label, {"row": 14, "column": 0, "sticky": "w"}),
-                (self.add_description, {"row": 15, "column": 0, "sticky": "nsew", "pady": (0, 8)}),
-                (self.add_button_row, {"row": 16, "column": 0, "sticky": "e"}),
-            ]
-            target_row = 15
-        else:
-            container.grid_columnconfigure(0, weight=1)
-            container.grid_columnconfigure(1, weight=1)
-            placements = [
-                (self.add_title_label, {"row": 0, "column": 0, "columnspan": 2, "sticky": "w"}),
-                (self.add_title, {"row": 1, "column": 0, "columnspan": 2, "sticky": "ew", "pady": (0, 8)}),
-                (self.add_type_label, {"row": 2, "column": 0, "sticky": "w"}),
-                (self.add_priority_label, {"row": 2, "column": 1, "sticky": "w"}),
-                (self.add_type, {"row": 3, "column": 0, "sticky": "ew", "pady": (0, 8)}),
-                (self.add_priority, {"row": 3, "column": 1, "sticky": "ew", "pady": (0, 8)}),
-                (self.add_who_label, {"row": 4, "column": 0, "sticky": "w"}),
-                (self.add_assignee_label, {"row": 4, "column": 1, "sticky": "w"}),
-                (self.add_who, {"row": 5, "column": 0, "sticky": "ew", "pady": (0, 8)}),
-                (self.add_assignee, {"row": 5, "column": 1, "sticky": "ew", "pady": (0, 8)}),
-                (self.add_start_label, {"row": 6, "column": 0, "sticky": "w"}),
-                (self.add_deadline_label, {"row": 6, "column": 1, "sticky": "w"}),
-                (self.add_start, {"row": 7, "column": 0, "sticky": "ew", "pady": (0, 8)}),
-                (self.add_deadline, {"row": 7, "column": 1, "sticky": "ew", "pady": (0, 8)}),
-                (self.add_description_label, {"row": 8, "column": 0, "columnspan": 2, "sticky": "w"}),
-                (self.add_description, {"row": 9, "column": 0, "columnspan": 2, "sticky": "nsew", "pady": (0, 8)}),
-                (self.add_button_row, {"row": 10, "column": 0, "columnspan": 2, "sticky": "e"}),
-            ]
-            target_row = 9
-
-        for widget, opts in placements:
-            widget.grid(**opts)
-
-        container.rowconfigure(target_row, weight=1)
-
-    def _build_bulk_tab(self):
-        container = ctk.CTkFrame(self.bulk_tab)
-        container.pack(fill="both", expand=True, padx=12, pady=12)
-        self.bulk_container = container
-
-        self.bulk_instruction_text = (
-            "You are the TaskFocus bulk-import assistant.\n"
-            "1. Read the notes I provide and identify every actionable task.\n"
-            "2. Decide the best Type (Make/Ask/Arrange/Control), priority, start date, and deadline."
-            " Use context or today's date when a start is missing, and leave fields blank if truly unknown.\n"
-            "3. Capture who asked for the task and the assignee whenever the information exists.\n"
-            "4. Create a short, informative Title and keep supporting details inside Description.\n\n"
-            "Return the tasks exactly in this format, one per line:\n"
-            "Type: Title — asked by <who asked> — assignee <assignee> — start <yyyy-mm-dd> — "
-            "deadline <yyyy-mm-dd> — priority <High|Medium|Low> — description <details>\n"
-            "Use yyyy-mm-dd dates (dd.mm.yyyy is also accepted on input). Title is required; omit an "
-            "optional segment entirely if the data is unavailable."
-        )
-
-        instruct_frame = ctk.CTkFrame(container)
-        instruct_frame.pack(fill="x", pady=(0, 12))
-        ctk.CTkLabel(
-            instruct_frame,
-            text="Bulk import instructions for AI assistant",
-            font=("Segoe UI", 14, "bold"),
-        ).pack(anchor="w", padx=4, pady=(4, 2))
-        self.bulk_instruction_label = ctk.CTkLabel(
-            instruct_frame,
-            text=self.bulk_instruction_text,
-            justify="left",
-            wraplength=760,
-        )
-        self.bulk_instruction_label.pack(anchor="w", padx=4, pady=(0, 6))
-        ctk.CTkButton(
-            instruct_frame,
-            text="Copy instructions",
-            command=self._copy_bulk_instructions,
-            width=160,
-        ).pack(anchor="w", padx=4)
-
-        self.bulk_form_help_text = (
-            "After the AI responds, paste the generated lines below. Each line can omit optional parts, "
-            "but the parser understands the same fields as the Add Task form: Title, Type, Priority, Who asked, "
-            "Assignee, Start Date, Deadline, and Description."
-        )
-        self.bulk_form_help_label = ctk.CTkLabel(
-            container,
-            text=self.bulk_form_help_text,
-            justify="left",
-            wraplength=760,
-        )
-        self.bulk_form_help_label.pack(anchor="w", pady=(0, 8))
-
-        self.bulk_text = ctk.CTkTextbox(container, height=320)
-        self.bulk_text.pack(fill="both", expand=True)
-
-        btns = ctk.CTkFrame(container, fg_color="transparent")
-        btns.pack(fill="x", pady=(8,0))
-        self.bulk_status = ctk.CTkLabel(btns, text="")
-        self.bulk_status.pack(side="left")
-        ctk.CTkButton(btns, text="Import", command=self._bulk_import).pack(side="right")
-
-    def _initialize_responsive_layout(self):
-        width = max(self.winfo_width(), 1)
-        self._update_responsive_layout(width)
-
-    def _on_window_configure(self, event):
-        if event.widget is not self:
-            return
-        self._pending_width = event.width
-        if self._responsive_after:
-            try:
-                self.after_cancel(self._responsive_after)
-            except Exception:
-                pass
-        self._responsive_after = self.after(120, self._commit_responsive_update)
-
-    def _commit_responsive_update(self):
-        self._responsive_after = None
-        width = self._pending_width or self.winfo_width()
-        self._update_responsive_layout(max(width, 1))
-
-    def _update_responsive_layout(self, width: int):
-        mode = "narrow" if width < 900 else "wide"
-        if mode != self._layout_mode:
-            self._layout_mode = mode
-            self._layout_add_form(mode)
-
-        self._apply_scaling(width)
-
-        wrap = max(width - 260, 360)
-        if hasattr(self, "bulk_instruction_label"):
-            self.bulk_instruction_label.configure(wraplength=wrap)
-        if hasattr(self, "bulk_form_help_label"):
-            self.bulk_form_help_label.configure(wraplength=wrap)
-
-    def _apply_scaling(self, width: int):
-        # User feedback indicated that dynamic scaling at different widths made the
-        # interface feel unstable, so keep a consistent 1.0 scale regardless of the
-        # window size.
-        scale = 1.0
-
-        if self._widget_scale == scale:
-            return
-        self._widget_scale = scale
-        ctk.set_widget_scaling(scale)
-        try:
-            ctk.set_window_scaling(scale)
-        except AttributeError:
-            # Older CustomTkinter versions do not expose set_window_scaling
-            pass
-
-    # ----------------------- Actions -----------------------
-    def refresh_all(self):
-        self._refresh_people_options()
-        self._refresh_today_list()
-        self._refresh_all_list()
-        self.status_label.configure(text=f"Tasks: {len(self.store.data['tasks'])}")
->>>>>>> d65a5bbe
-
-    def _refresh_today_list(self):
-        for w in self.today_list.winfo_children():
-            w.destroy()
-        tasks = self.store.eligible_today()
-        tasks.sort(key=sort_key)
-        # Show focused first
-        focused = [t for t in tasks if t.get("focus")]
-        others = [t for t in tasks if not t.get("focus")]
-
-        if focused:
-            ctk.CTkLabel(self.today_list, text="Focus ⭐", font=("Segoe UI", 16, "bold")).pack(anchor="w", pady=(4,4), padx=6)
-            for t in focused:
-                self._add_task_card(self.today_list, t)
-
-        ctk.CTkLabel(self.today_list, text="Available Today", font=("Segoe UI", 16, "bold")).pack(anchor="w", pady=(12,4), padx=6)
-        for t in others:
-            self._add_task_card(self.today_list, t)
-
-        if not tasks:
-            ctk.CTkLabel(self.today_list, text="No tasks available to start today.").pack(pady=12)
-
-    def _refresh_all_list(self):
-        for w in self.all_list.winfo_children():
-            w.destroy()
-        status = self.status_filter.get()
-        if status == "all":
-            tasks = self.store.list_tasks()
-        else:
-            tasks = self.store.list_tasks(status)
-        tasks.sort(key=sort_key)
-        for t in tasks:
-            self._add_task_card(self.all_list, t)
-        if not tasks:
-            ctk.CTkLabel(self.all_list, text="No tasks to show.").pack(pady=12)
-
-    def _add_task_card(self, parent, task: dict):
-<<<<<<< HEAD
-        card = TaskCard(parent, task,
-                        on_edit=self._open_editor,
-                        on_done_toggle=self._toggle_done,
-                        on_focus_toggle=self._toggle_focus,
-                        on_start_timer=self._start_task_timer,
-                        on_log_time=self._log_manual_time)
-        card.pack(fill="x", padx=8, pady=8)
-
-    def _toggle_done(self, task):
-        new_status = "open" if task.get("status") == "done" else "done"
-        updates = {"status": new_status}
-        if new_status == "done":
-            updates["completed_at"] = datetime.now().isoformat(timespec="seconds")
-        else:
-            updates["completed_at"] = None
-        self.store.update_task(task["id"], updates)
-        self.refresh_all()
-
-    def _toggle_focus(self, task):
-        self.store.update_task(task["id"], {"focus": not bool(task.get("focus"))})
-        self.refresh_all()
-
-    def _open_editor(self, task):
-        def on_save(updated):
-            self.store.update_task(task["id"], updated)
-            self.refresh_all()
-        TaskEditor(self, task, on_save, self.store.get_people())
-
-    def _start_task_timer(self, task):
-        if self.timer_window and self.timer_window.winfo_exists():
-            messagebox.showinfo("Timer", "A timer is already running. Please finish or stop it before starting another.")
-            self.timer_window.focus()
-            return
-
-        def handle_complete(minutes):
-            self._handle_timer_completion(task.get("id"), minutes)
-
-        self.timer_window = PomodoroWindow(self, task, handle_complete, self._on_timer_closed)
-        self.timer_window.focus()
-
-    def _on_timer_closed(self):
-        self.timer_window = None
-
-    def _handle_timer_completion(self, task_id: int, minutes: int):
-        self._on_timer_closed()
-        self.bell()
-        task = next((t for t in self.store.data.get("tasks", []) if t.get("id") == task_id), None)
-        if not task:
-            messagebox.showinfo("Timer", "Task no longer exists.")
-            return
-        title = task.get("title", "Task")
-        messagebox.showinfo("Time's up!", f"{minutes} minute(s) completed for '{title}'.")
-        dialog = SessionLogDialog(
-            self,
-            title=f"Session recap — {title}",
-            preset_minutes=minutes,
-            allow_minutes_edit=True,
-            prompt="Describe what you accomplished during this focus session:",
-        )
-        result = dialog.show()
-        if result:
-            minutes_logged, note = result
-        else:
-            minutes_logged, note = minutes, ""
-        self.store.append_session(task_id, minutes_logged, note)
-        self.refresh_all()
-
-    def _log_manual_time(self, task):
-        task_id = task.get("id") if task else None
-        if not task_id:
-            return
-        title = task.get("title", "Task")
-        dialog = SessionLogDialog(
-            self,
-            title=f"Log time — {title}",
-            preset_minutes=None,
-            allow_minutes_edit=True,
-            prompt="Enter how long you worked (e.g. 90, 1:30, 1.5h) and describe what happened:",
-        )
-        result = dialog.show()
-        if not result:
-            return
-        minutes, note = result
-        self.store.append_session(task_id, minutes, note)
-        self.refresh_all()
-
-    def _clear_add_form(self):
-        self.add_title.delete(0, tk.END)
-        self.add_type.set(TASK_TYPES[0])
-        self.add_priority.set(PRIORITIES[1])
-        self.add_who.set("")
-        self.add_assignee.set("")
-        self.add_start.set_date(date.today())
-        self.add_deadline.set_date(date.today())
-        self.add_description.delete("1.0", tk.END)
-
-    def _add_task_from_form(self):
-        title = self.add_title.get().strip()
-        if not title:
-            messagebox.showwarning("Validation", "Title cannot be empty")
-            return
-        task = {
-            "title": title,
-            "type": self.add_type.get(),
-            "priority": self.add_priority.get(),
-            "who_asked": self.add_who.get().strip(),
-            "assignee": self.add_assignee.get().strip(),
-            "start_date": self.add_start.get_date().strftime('%Y-%m-%d'),
-            "deadline": self.add_deadline.get_date().strftime('%Y-%m-%d'),
-            "status": "open",
-            "focus": False,
-            "description": self.add_description.get("1.0", tk.END).strip(),
-        }
-        self.store.add_task(task)
-        self._clear_add_form()
-        self.refresh_all()
-        self.tabs.set("All Tasks")
-
-    def _bulk_import(self):
-        text = self.bulk_text.get("1.0", tk.END).strip()
-        if not text:
-            self.bulk_status.configure(text="Nothing to import.")
-            return
-=======
-        card = TaskCard(parent, task,
-                        on_edit=self._open_editor,
-                        on_done_toggle=self._toggle_done,
-                        on_focus_toggle=self._toggle_focus,
-                        on_start_timer=self._start_task_timer,
-                        on_log_time=self._log_manual_time)
-        card.pack(fill="x", padx=8, pady=8)
-
-    def _toggle_done(self, task):
-        new_status = "open" if task.get("status") == "done" else "done"
-        self.store.update_task(task["id"], {"status": new_status})
-        self.refresh_all()
-
-    def _toggle_focus(self, task):
-        self.store.update_task(task["id"], {"focus": not bool(task.get("focus"))})
-        self.refresh_all()
-
-    def _open_editor(self, task):
-        def on_save(updated):
-            self.store.update_task(task["id"], updated)
-            self.refresh_all()
-        TaskEditor(self, task, on_save, self.store.get_people())
-
-    def _start_task_timer(self, task):
-        if self.timer_window and self.timer_window.winfo_exists():
-            messagebox.showinfo("Timer", "A timer is already running. Please finish or stop it before starting another.")
-            self.timer_window.focus()
-            return
-
-        def handle_complete(minutes):
-            self._handle_timer_completion(task.get("id"), minutes)
-
-        self.timer_window = PomodoroWindow(self, task, handle_complete, self._on_timer_closed)
-        self.timer_window.focus()
-
-    def _on_timer_closed(self):
-        self.timer_window = None
-
-    def _handle_timer_completion(self, task_id: int, minutes: int):
-        self._on_timer_closed()
-        self.bell()
-        task = next((t for t in self.store.data.get("tasks", []) if t.get("id") == task_id), None)
-        if not task:
-            messagebox.showinfo("Timer", "Task no longer exists.")
-            return
-        title = task.get("title", "Task")
-        messagebox.showinfo("Time's up!", f"{minutes} minute(s) completed for '{title}'.")
-        dialog = SessionLogDialog(
-            self,
-            title=f"Session recap — {title}",
-            preset_minutes=minutes,
-            allow_minutes_edit=True,
-            prompt="Describe what you accomplished during this focus session:",
-        )
-        result = dialog.show()
-        if result:
-            minutes_logged, note = result
-        else:
-            minutes_logged, note = minutes, ""
-        self.store.append_session(task_id, minutes_logged, note)
-        self.refresh_all()
-
-    def _log_manual_time(self, task):
-        task_id = task.get("id") if task else None
-        if not task_id:
-            return
-        title = task.get("title", "Task")
-        dialog = SessionLogDialog(
-            self,
-            title=f"Log time — {title}",
-            preset_minutes=None,
-            allow_minutes_edit=True,
-            prompt="Enter how long you worked (e.g. 90, 1:30, 1.5h) and describe what happened:",
-        )
-        result = dialog.show()
-        if not result:
-            return
-        minutes, note = result
-        self.store.append_session(task_id, minutes, note)
-        self.refresh_all()
-
-    def _clear_add_form(self):
-        self.add_title.delete(0, tk.END)
-        self.add_type.set(TASK_TYPES[0])
-        self.add_priority.set(PRIORITIES[1])
-        self.add_who.set("")
-        self.add_assignee.set("")
-        self.add_start.set_date(date.today())
-        self.add_deadline.set_date(date.today())
-        self.add_description.delete("1.0", tk.END)
-
-    def _add_task_from_form(self):
-        title = self.add_title.get().strip()
-        if not title:
-            messagebox.showwarning("Validation", "Title cannot be empty")
-            return
-        task = {
-            "title": title,
-            "type": self.add_type.get(),
-            "priority": self.add_priority.get(),
-            "who_asked": self.add_who.get().strip(),
-            "assignee": self.add_assignee.get().strip(),
-            "start_date": self.add_start.get_date().strftime('%Y-%m-%d'),
-            "deadline": self.add_deadline.get_date().strftime('%Y-%m-%d'),
-            "status": "open",
-            "focus": False,
-            "description": self.add_description.get("1.0", tk.END).strip(),
-        }
-        self.store.add_task(task)
-        self._clear_add_form()
-        self.refresh_all()
-        self.tabs.set("All Tasks")
-
-    def _bulk_import(self):
-        text = self.bulk_text.get("1.0", tk.END).strip()
-        if not text:
-            self.bulk_status.configure(text="Nothing to import.")
-            return
->>>>>>> d65a5bbe
-        lines = [ln.strip() for ln in text.splitlines() if ln.strip()]
-        added = 0
-        for ln in lines:
-            task = self._parse_template_line(ln)
-            if task and task.get("title"):
-                self.store.add_task(task)
-                added += 1
-        self.bulk_status.configure(text=f"Imported {added} task(s).")
-        self.refresh_all()
-
-    def _parse_template_line(self, line: str) -> dict | None:
-        """Parse template lines like:
-        Make: Title — asked by Alex — start 2025-10-06 — deadline 2025-10-08 — priority High
-        Ask: Confirm PT rules — asked by Lena
-        """
-        # Allow hyphen forms: —, -, --
-        # Split head (type:title) and segments (key-value)
-        m = re.match(r"^\s*(\w+)\s*:\s*(.+)$", line)
-        if not m:
-            return None
-        ttype = m.group(1).strip().capitalize()
-        rest = m.group(2).strip()
-
-        # Split by em-dash or hyphen separators
-        parts = re.split(r"\s+[—\-]{1,2}\s+", rest)
-        title = parts[0].strip()
-        info = parts[1:]
-
-<<<<<<< HEAD
-        who = ""
-        assignee = ""
-        start_s = today_str()
-        deadline_s = ""
-        pr = "Medium"
-        description = ""
-
-        for seg in info:
-            s = seg.strip()
-            # key: asked by
-            m1 = re.match(r"(?i)^asked\s+by\s*:?\s*(.+)$", s)
-            if m1:
-                who = m1.group(1).strip()
-                continue
-            # key: assignee / assigned to
-            m1b = re.match(r"(?i)^(assignee|assigned\s+to)\s*:?\s*(.+)$", s)
-            if m1b:
-                assignee = m1b.group(2).strip()
-                continue
-            # key: start date
-            m2 = re.match(r"(?i)^start\s*:?\s*(.+)$", s)
-            if m2:
-                d = parse_date(m2.group(1).strip())
-                if d:
-=======
-        who = ""
-        assignee = ""
-        start_s = today_str()
-        deadline_s = ""
-        pr = "Medium"
-        description = ""
-
-        for seg in info:
-            s = seg.strip()
-            # key: asked by
-            m1 = re.match(r"(?i)^asked\s+by\s*:?\s*(.+)$", s)
-            if m1:
-                who = m1.group(1).strip()
-                continue
-            # key: assignee / assigned to
-            m1b = re.match(r"(?i)^(assignee|assigned\s+to)\s*:?\s*(.+)$", s)
-            if m1b:
-                assignee = m1b.group(2).strip()
-                continue
-            # key: start date
-            m2 = re.match(r"(?i)^start\s*:?\s*(.+)$", s)
-            if m2:
-                d = parse_date(m2.group(1).strip())
-                if d:
->>>>>>> d65a5bbe
-                    start_s = d.strftime('%Y-%m-%d')
-                continue
-            # key: deadline
-            m3 = re.match(r"(?i)^deadline\s*:?\s*(.+)$", s)
-            if m3:
-                d = parse_date(m3.group(1).strip())
-                if d:
-                    deadline_s = d.strftime('%Y-%m-%d')
-                continue
-            # key: priority
-<<<<<<< HEAD
-            m4 = re.match(r"(?i)^priority\s*:?\s*(high|medium|low)$", s)
-            if m4:
-                pr = m4.group(1).capitalize()
-                continue
-            # key: description / notes
-            m5 = re.match(r"(?i)^(description|desc|notes?)\s*:?\s*(.+)$", s)
-            if m5:
-                description = m5.group(2).strip()
-                continue
-
-        if ttype not in TASK_TYPES:
-            ttype = TASK_TYPES[0]
-        if pr not in PRIORITIES:
-            pr = PRIORITIES[1]
-
-        return {
-            "title": title,
-            "type": ttype,
-            "priority": pr,
-            "who_asked": who,
-            "assignee": assignee,
-            "start_date": start_s,
-            "deadline": deadline_s,
-            "status": "open",
-            "focus": False,
-            "description": description,
-        }
-
-    def _copy_bulk_instructions(self):
-        try:
-            self.clipboard_clear()
-            self.clipboard_append(self.bulk_instruction_text)
-            self.bulk_status.configure(text="Instructions copied.")
-        except Exception:
-            self.bulk_status.configure(text="Unable to copy instructions.")
-=======
-            m4 = re.match(r"(?i)^priority\s*:?\s*(high|medium|low)$", s)
-            if m4:
-                pr = m4.group(1).capitalize()
-                continue
-            # key: description / notes
-            m5 = re.match(r"(?i)^(description|desc|notes?)\s*:?\s*(.+)$", s)
-            if m5:
-                description = m5.group(2).strip()
-                continue
-
-        if ttype not in TASK_TYPES:
-            ttype = TASK_TYPES[0]
-        if pr not in PRIORITIES:
-            pr = PRIORITIES[1]
-
-        return {
-            "title": title,
-            "type": ttype,
-            "priority": pr,
-            "who_asked": who,
-            "assignee": assignee,
-            "start_date": start_s,
-            "deadline": deadline_s,
-            "status": "open",
-            "focus": False,
-            "description": description,
-        }
->>>>>>> d65a5bbe
-
-    def _copy_bulk_instructions(self):
-        try:
-            self.clipboard_clear()
-            self.clipboard_append(self.bulk_instruction_text)
-            self.bulk_status.configure(text="Instructions copied.")
-        except Exception:
-            self.bulk_status.configure(text="Unable to copy instructions.")
-
-    def _copy_bulk_instructions(self):
-        try:
-            self.clipboard_clear()
-            self.clipboard_append(self.bulk_instruction_text)
-            self.bulk_status.configure(text="Instructions copied.")
-        except Exception:
-            self.bulk_status.configure(text="Unable to copy instructions.")
-
-    def _copy_bulk_instructions(self):
-        try:
-            self.clipboard_clear()
-            self.clipboard_append(self.bulk_instruction_text)
-            self.bulk_status.configure(text="Instructions copied.")
-        except Exception:
-            self.bulk_status.configure(text="Unable to copy instructions.")
-
-    def _copy_bulk_instructions(self):
-        try:
-            self.clipboard_clear()
-            self.clipboard_append(self.bulk_instruction_text)
-            self.bulk_status.configure(text="Instructions copied.")
-        except Exception:
-            self.bulk_status.configure(text="Unable to copy instructions.")
-
-    def _prompt_focus_selection(self):
-        tasks = self.store.eligible_today()
-        if not tasks:
-            # No eligible tasks; just set the meta date to avoid nagging
-            self.store.data["meta"]["last_focus_date"] = today_str()
-            self.store.save()
-            return
-        tasks.sort(key=sort_key)
-
-        def on_confirm(selected_ids: list[int]):
-            self.store.set_focus_for_today(selected_ids)
-            self.refresh_all()
-
-        FocusDialog(self, tasks, on_confirm)
-
-
-# -------------------------------
-# MAIN
-# -------------------------------
-if __name__ == "__main__":
-    ensure_dirs()
-    write_purple_theme_if_missing()
-
-    # Apply dark mode and theme
-    ctk.set_appearance_mode("dark")
-    try:
-        ctk.set_default_color_theme(THEME_FILE)
-    except Exception:
-        # Fallback to built-in if custom theme fails
-        ctk.set_default_color_theme("dark-blue")
-
-    store = TaskStore(DATA_FILE)
-    app = TaskFocusApp(store)
-    app.mainloop()
+# TaskFocus — Dark GUI Task Manager (Dark Mode, Purple Accent)
+# -----------------------------------------------------------
+# Features (v1.0):
+#   • Dark GUI built with CustomTkinter (purple accent theme)
+#   • Persistent JSON storage at C:\\Users\\Public\\Documents\\tasks.json
+#   • Tabs: Today, All Tasks, Add Task, Bulk Import
+#   • "Today" shows tasks that can be started (start_date <= today), sorted by
+#       Priority (High→Medium→Low), Deadline (soonest first), Start Date
+#   • New-day focus dialog: choose which tasks to focus on today (⭐)
+#   • Edit and mark as done manually; toggle Focus status
+#   • Scrollable task lists
+#   • tkcalendar DateEntry for Start Date / Deadline pickers
+#
+# Usage:
+#   pip install customtkinter tkcalendar
+#   python taskfocus.py
+#
+# Notes:
+#   • All comments and strings are in English, as requested.
+#   • You can customize defaults in the CONFIG section.
+
+import itertools
+import json
+import os
+import sys
+import re
+from datetime import datetime, date, timedelta
+
+import webbrowser
+from collections import defaultdict
+from urllib.parse import urlparse
+
+import tkinter as tk
+from tkinter import messagebox
+
+try:
+    import customtkinter as ctk
+except ImportError:
+    print("Please install customtkinter: pip install customtkinter")
+    raise
+
+try:
+    from tkcalendar import DateEntry
+except ImportError:
+    print("Please install tkcalendar: pip install tkcalendar")
+    raise
+
+try:
+    import matplotlib
+    matplotlib.use("Agg")
+    from matplotlib import pyplot as plt
+    from matplotlib.backends.backend_tkagg import FigureCanvasTkAgg
+    MATPLOTLIB_AVAILABLE = True
+except ImportError:
+    MATPLOTLIB_AVAILABLE = False
+    plt = None
+    FigureCanvasTkAgg = None
+
+# -------------------------------
+# CONFIG
+# -------------------------------
+DATA_DIR = r"C:\\Users\\Public\\Documents"  # persistent location
+DATA_FILE = os.path.join(DATA_DIR, "tasks.json")
+THEME_FILE = os.path.join(DATA_DIR, "taskfocus_purple_theme.json")
+APP_TITLE = "TaskFocus"
+
+TASK_TYPES = ["Make", "Ask", "Arrange", "Control"]
+PRIORITIES = ["High", "Medium", "Low"]
+STATUSES = ["open", "done"]
+
+# -------------------------------
+# Helpers
+# -------------------------------
+
+def ensure_dirs():
+    os.makedirs(DATA_DIR, exist_ok=True)
+
+
+def write_purple_theme_if_missing():
+    """Create a minimal CustomTkinter theme JSON with purple accent."""
+    if os.path.exists(THEME_FILE):
+        return
+    theme = {
+        "_name": "taskfocus-purple",
+        "CTk": {
+            "fg_color": ["#1F1F1F", "#1F1F1F"],
+            "top_fg_color": ["#1A1A1A", "#1A1A1A"],
+            "text_color": ["#111111", "#F1F1F1"],
+            "text_color_disabled": ["#8A8A8A", "#6D6D6D"],
+            "scaling": 1.0,
+            "corner_radius": 12
+        },
+        "CTkButton": {
+            "corner_radius": 10,
+            "border_width": 0,
+            "fg_color": ["#8B5CF6", "#6D28D9"],
+            "hover_color": ["#7C3AED", "#5B21B6"],
+            "text_color": ["#FFFFFF", "#FFFFFF"],
+            "text_color_disabled": ["#8A8A8A", "#6D6D6D"]
+        },
+        "CTkFrame": {
+            "corner_radius": 16,
+            "border_width": 0,
+            "fg_color": ["#262626", "#262626"],
+            "top_fg_color": ["#1F1F1F", "#1F1F1F"]
+        },
+        "CTkEntry": {
+            "corner_radius": 8,
+            "border_width": 0,
+            "fg_color": ["#2C2C2C", "#2C2C2C"],
+            "border_color": ["#3F3F46", "#3F3F46"],
+            "text_color": ["#E5E7EB", "#E5E7EB"],
+            "placeholder_text_color": ["#9CA3AF", "#9CA3AF"]
+        },
+        "CTkOptionMenu": {
+            "corner_radius": 8,
+            "fg_color": ["#3B3B3B", "#3B3B3B"],
+            "button_color": ["#8B5CF6", "#6D28D9"],
+            "button_hover_color": ["#7C3AED", "#5B21B6"],
+            "text_color": ["#E5E7EB", "#E5E7EB"],
+            "dropdown_color": ["#2C2C2C", "#2C2C2C"],
+            "dropdown_text_color": ["#E5E7EB", "#E5E7EB"]
+        },
+        "CTkScrollableFrame": {
+            "label_text_color": ["#E5E7EB", "#E5E7EB"],
+            "fg_color": ["#1F1F1F", "#1F1F1F"],
+            "top_fg_color": ["#1F1F1F", "#1F1F1F"]
+        },
+        "CTkLabel": {
+            "text_color": ["#E5E7EB", "#E5E7EB"]
+        },
+        "CTkCheckBox": {
+            "border_color": ["#8B5CF6", "#6D28D9"],
+            "fg_color": ["#8B5CF6", "#6D28D9"],
+            "hover_color": ["#7C3AED", "#5B21B6"],
+            "text_color": ["#E5E7EB", "#E5E7EB"]
+        }
+    }
+    with open(THEME_FILE, "w", encoding="utf-8") as f:
+        json.dump(theme, f, indent=2)
+
+
+def parse_date(s: str):
+    if not s:
+        return None
+    try:
+        return datetime.strptime(s, "%Y-%m-%d").date()
+    except ValueError:
+        try:
+            return datetime.strptime(s, "%d.%m.%Y").date()  # alternative format
+        except ValueError:
+            return None
+
+
+def today_str():
+    return date.today().strftime("%Y-%m-%d")
+
+
+PRIORITY_ORDER = {"High": 0, "Medium": 1, "Low": 2}
+
+
+def sort_key(task: dict):
+    pr = PRIORITY_ORDER.get(task.get("priority", "Medium"), 1)
+    # Missing/invalid deadlines go to the end
+    dl = parse_date(task.get("deadline", "")) or date(9999, 12, 31)
+    sd = parse_date(task.get("start_date", "")) or date(9999, 12, 31)
+    created = None
+    try:
+        created = datetime.fromisoformat(task.get("created_at", ""))
+    except Exception:
+        created = datetime(2099, 1, 1)
+    return (pr, dl, sd, created)
+
+
+def create_dark_date_entry(master) -> DateEntry:
+    """Return a DateEntry that matches the dark UI theme."""
+    entry = DateEntry(
+        master,
+        date_pattern='yyyy-mm-dd',
+        font=("Segoe UI", 14),
+        background="#1E1B4B",
+        foreground="#E5E7EB",
+        borderwidth=0,
+        width=16,
+        selectbackground="#8B5CF6",
+        selectforeground="#F9FAFB",
+        fieldbackground="#111827",
+        normalbackground="#1E1B4B",
+        normalforeground="#F9FAFB",
+        headersbackground="#312E81",
+        headersforeground="#E5E7EB",
+    )
+    try:
+        entry.configure(
+            insertbackground="#F9FAFB",
+            disabledbackground="#1F2937",
+            disabledforeground="#6B7280",
+        )
+    except (tk.TclError, AttributeError):
+        # Some tkcalendar builds forward unknown options to the popup Calendar
+        # widget, which does not accept these entry-specific attributes. Fail
+        # quietly so the dark styling still applies wherever supported.
+        pass
+    try:
+        cal = entry._top_cal  # type: ignore[attr-defined]
+        cal.configure(
+            background="#111827",
+            foreground="#F9FAFB",
+            selectbackground="#8B5CF6",
+            selectforeground="#F9FAFB",
+            headersbackground="#312E81",
+            headersforeground="#E5E7EB",
+            weekendbackground="#1E1B4B",
+            weekendforeground="#F3F4F6",
+            othermonthbackground="#111827",
+            othermonthforeground="#6B7280",
+            disableddaybackground="#1F2937",
+            disableddayforeground="#6B7280",
+        )
+        try:
+            cal.configure(font=("Segoe UI", 12))
+        except tk.TclError:
+            pass
+    except Exception:
+        # Fallback quietly if tkcalendar internals change.
+        pass
+    return entry
+
+
+URL_REGEX = re.compile(r'https?://[^\s<>"\']+')
+TRAILING_URL_CHARS = ")]},.;'\":>"
+
+
+def _normalize_url(raw: str) -> str | None:
+    url = raw.strip()
+    while url and url[-1] in TRAILING_URL_CHARS:
+        url = url[:-1]
+    if not url:
+        return None
+    if url.startswith("www."):
+        url = "https://" + url
+    if not url.lower().startswith(("http://", "https://")):
+        return None
+    parsed = urlparse(url)
+    if not parsed.scheme or not parsed.netloc:
+        return None
+    return url
+
+
+def gather_task_links(task: dict) -> list[str]:
+    texts = [task.get("description", "")]
+    for session in task.get("sessions", []):
+        texts.append(session.get("note", ""))
+    seen: set[str] = set()
+    links: list[str] = []
+    for text in texts:
+        if not text:
+            continue
+        for match in URL_REGEX.findall(text):
+            url = _normalize_url(match)
+            if url and url.lower() not in seen:
+                seen.add(url.lower())
+                links.append(url)
+    return links
+
+
+def parse_session_timestamp(value: str | None) -> datetime | None:
+    if not value:
+        return None
+    for fmt in ("%Y-%m-%d %H:%M", "%Y-%m-%dT%H:%M", "%Y-%m-%dT%H:%M:%S"):
+        try:
+            return datetime.strptime(value, fmt)
+        except ValueError:
+            continue
+    try:
+        return datetime.fromisoformat(value)
+    except Exception:
+        return None
+
+
+def iso_to_date(value: str | None) -> date | None:
+    if not value:
+        return None
+    try:
+        return datetime.fromisoformat(value).date()
+    except Exception:
+        return None
+
+
+def make_textbox_copyable(textbox: ctk.CTkTextbox):
+    textbox.configure(state="disabled", wrap="word")
+
+    def enable():
+        textbox.configure(state="normal")
+
+    def disable():
+        textbox.configure(state="disabled")
+
+    def copy_selection() -> None:
+        enable()
+        try:
+            text = textbox.get("sel.first", "sel.last")
+        except tk.TclError:
+            text = ""
+        if text:
+            textbox.clipboard_clear()
+            textbox.clipboard_append(text)
+        textbox.after_idle(disable)
+
+    def select_all():
+        enable()
+        textbox.tag_add("sel", "1.0", "end-1c")
+        textbox.after_idle(disable)
+
+    def block_edit(event):
+        modifiers = event.state
+        if modifiers & (0x4 | 0x20000 | 0x100000):  # Control or Command
+            key = event.keysym.lower()
+            if key == "c":
+                copy_selection()
+            elif key == "a":
+                select_all()
+        return "break"
+
+    def on_mouse_down(_event):
+        enable()
+
+    def on_mouse_up(_event):
+        textbox.after_idle(disable)
+
+    def show_menu(event):
+        enable()
+        menu = tk.Menu(textbox, tearoff=0)
+        menu.add_command(label="Copy", command=copy_selection)
+        menu.add_command(label="Select All", command=select_all)
+        try:
+            menu.tk_popup(event.x_root, event.y_root)
+            menu.grab_release()
+        finally:
+            textbox.after_idle(disable)
+        return "break"
+
+    def on_copy(_event=None):
+        copy_selection()
+        return "break"
+
+    def on_select_all(_event=None):
+        select_all()
+        return "break"
+
+    textbox.bind("<Key>", block_edit)
+    textbox.bind("<Button-1>", on_mouse_down)
+    textbox.bind("<B1-Motion>", lambda _event: None)
+    textbox.bind("<ButtonRelease-1>", on_mouse_up)
+    textbox.bind("<FocusOut>", lambda _event: disable())
+    textbox.bind("<Control-c>", on_copy)
+    textbox.bind("<Control-a>", on_select_all)
+    textbox.bind("<Command-c>", on_copy)
+    textbox.bind("<Command-a>", on_select_all)
+    textbox.bind("<Button-3>", show_menu)
+    textbox.bind("<Button-2>", show_menu)
+
+
+def shorten_url_display(url: str, max_length: int = 36) -> str:
+    parsed = urlparse(url)
+    display = url
+    if parsed.netloc:
+        display = parsed.netloc + parsed.path
+    if len(display) > max_length:
+        return display[: max_length - 1] + "…"
+    return display
+
+
+def parse_minutes_input(raw: str) -> int:
+    """Parse flexible minute input supporting m, h, and H:MM formats."""
+    if raw is None:
+        raise ValueError("No time entered")
+    value = raw.strip().lower().replace(" ", "")
+    if not value:
+        raise ValueError("No time entered")
+
+    try:
+        if ":" in value:
+            hours_str, mins_str = value.split(":", 1)
+            hours = int(hours_str.strip() or 0)
+            minutes = int(mins_str.strip() or 0)
+            total = hours * 60 + minutes
+        elif "h" in value:
+            hours_part, minutes_part = value.split("h", 1)
+            hours = float(hours_part) if hours_part else 0.0
+            minutes_text = minutes_part.replace("m", "") if minutes_part else ""
+            minutes = float(minutes_text) if minutes_text else 0.0
+            total = int(round(hours * 60 + minutes))
+        else:
+            suffix = value[-1] if value[-1].isalpha() else ""
+            number_part = value[:-1] if suffix else value
+            amount = float(number_part)
+            if suffix == "h":
+                total = int(round(amount * 60))
+            else:
+                total = int(round(amount))
+    except (TypeError, ValueError):
+        raise ValueError("Invalid time format") from None
+
+    if total <= 0:
+        raise ValueError("Time must be greater than zero")
+    return total
+
+
+# -------------------------------
+# Storage
+# -------------------------------
+class TaskStore:
+    def __init__(self, path):
+        self.path = path
+        self.data = {"tasks": [], "meta": {"last_focus_date": None, "people": []}}
+        self.load()
+
+    def load(self):
+        ensure_dirs()
+        if not os.path.exists(self.path):
+            self.save()
+        try:
+            with open(self.path, "r", encoding="utf-8") as f:
+                self.data = json.load(f)
+            # Backward compatibility
+            if "meta" not in self.data:
+                self.data["meta"] = {"last_focus_date": None, "people": []}
+            if "people" not in self.data.get("meta", {}):
+                self.data["meta"]["people"] = []
+            # Ensure defaults on old tasks
+            for task in self.data.get("tasks", []):
+                self._ensure_task_defaults(task)
+                self.register_people(task.get("who_asked"), task.get("assignee"))
+        except Exception:
+            # Create fresh if corrupted
+            self.data = {"tasks": [], "meta": {"last_focus_date": None, "people": []}}
+            self.save()
+
+    def save(self):
+        ensure_dirs()
+        with open(self.path, "w", encoding="utf-8") as f:
+            json.dump(self.data, f, indent=2, ensure_ascii=False)
+
+    # --- Task operations ---
+    def _ensure_task_defaults(self, task: dict):
+        task.setdefault("description", "")
+        task.setdefault("assignee", "")
+        task.setdefault("time_spent_minutes", 0)
+        task.setdefault("sessions", [])
+        task.setdefault("completed_at", None)
+        return task
+
+    def _next_id(self) -> int:
+        if not self.data["tasks"]:
+            return 1
+        return max(t.get("id", 0) for t in self.data["tasks"]) + 1
+
+    def add_task(self, task: dict) -> dict:
+        task = task.copy()
+        task.setdefault("id", self._next_id())
+        task.setdefault("type", "Make")
+        task.setdefault("priority", "Medium")
+        task.setdefault("who_asked", "")
+        task.setdefault("start_date", today_str())
+        task.setdefault("deadline", "")
+        task.setdefault("status", "open")
+        task.setdefault("focus", False)
+        task.setdefault("created_at", datetime.now().isoformat(timespec="seconds"))
+        task.setdefault("completed_at", None)
+        self.data["tasks"].append(self._ensure_task_defaults(task))
+        self.register_people(task.get("who_asked"), task.get("assignee"))
+        self.save()
+        return task
+
+    def update_task(self, task_id: int, updates: dict):
+        for t in self.data["tasks"]:
+            if t.get("id") == task_id:
+                t.update(updates)
+                self._ensure_task_defaults(t)
+                self.register_people(t.get("who_asked"), t.get("assignee"))
+                self.save()
+                return t
+        return None
+
+    def delete_task(self, task_id: int):
+        self.data["tasks"] = [t for t in self.data["tasks"] if t.get("id") != task_id]
+        self.save()
+
+    def list_tasks(self, status: str | None = None):
+        tasks = list(self.data["tasks"])
+        if status in STATUSES:
+            tasks = [t for t in tasks if t.get("status") == status]
+        return tasks
+
+    def register_people(self, *names: str | None):
+        names_clean = [n.strip() for n in names if n and n.strip()]
+        if not names_clean:
+            return
+        current = set(self.data.get("meta", {}).get("people", []))
+        updated = False
+        for name in names_clean:
+            if name not in current:
+                current.add(name)
+                updated = True
+        if updated:
+            self.data["meta"]["people"] = sorted(current)
+
+    def get_people(self) -> list[str]:
+        return list(self.data.get("meta", {}).get("people", []))
+
+    def append_session(self, task_id: int, minutes: int, note: str):
+        for t in self.data.get("tasks", []):
+            if t.get("id") == task_id:
+                self._ensure_task_defaults(t)
+                timestamp = datetime.now().strftime("%Y-%m-%d %H:%M")
+                session_entry = {
+                    "timestamp": timestamp,
+                    "minutes": minutes,
+                    "note": note,
+                }
+                t["sessions"].append(session_entry)
+                t["time_spent_minutes"] = int(t.get("time_spent_minutes", 0)) + int(minutes)
+                addition = f"[{timestamp}] ({minutes} min)"
+                if note:
+                    addition += f" {note}"
+                existing = t.get("description", "").rstrip()
+                if existing:
+                    new_desc = existing + "\n" + addition
+                else:
+                    new_desc = addition
+                t["description"] = new_desc
+                self.save()
+                return session_entry
+        return None
+
+    def register_people(self, *names: str | None):
+        names_clean = [n.strip() for n in names if n and n.strip()]
+        if not names_clean:
+            return
+        current = set(self.data.get("meta", {}).get("people", []))
+        updated = False
+        for name in names_clean:
+            if name not in current:
+                current.add(name)
+                updated = True
+        if updated:
+            self.data["meta"]["people"] = sorted(current)
+
+    def get_people(self) -> list[str]:
+        return list(self.data.get("meta", {}).get("people", []))
+
+    def append_session(self, task_id: int, minutes: int, note: str):
+        for t in self.data.get("tasks", []):
+            if t.get("id") == task_id:
+                self._ensure_task_defaults(t)
+                timestamp = datetime.now().strftime("%Y-%m-%d %H:%M")
+                session_entry = {
+                    "timestamp": timestamp,
+                    "minutes": minutes,
+                    "note": note,
+                }
+                t["sessions"].append(session_entry)
+                t["time_spent_minutes"] = int(t.get("time_spent_minutes", 0)) + int(minutes)
+                addition = f"[{timestamp}] ({minutes} min)"
+                if note:
+                    addition += f" {note}"
+                existing = t.get("description", "").rstrip()
+                if existing:
+                    new_desc = existing + "\n" + addition
+                else:
+                    new_desc = addition
+                t["description"] = new_desc
+                self.save()
+                return session_entry
+        return None
+
+    def register_people(self, *names: str | None):
+        names_clean = [n.strip() for n in names if n and n.strip()]
+        if not names_clean:
+            return
+        current = set(self.data.get("meta", {}).get("people", []))
+        updated = False
+        for name in names_clean:
+            if name not in current:
+                current.add(name)
+                updated = True
+        if updated:
+            self.data["meta"]["people"] = sorted(current)
+
+    def get_people(self) -> list[str]:
+        return list(self.data.get("meta", {}).get("people", []))
+
+    def append_session(self, task_id: int, minutes: int, note: str):
+        for t in self.data.get("tasks", []):
+            if t.get("id") == task_id:
+                self._ensure_task_defaults(t)
+                timestamp = datetime.now().strftime("%Y-%m-%d %H:%M")
+                session_entry = {
+                    "timestamp": timestamp,
+                    "minutes": minutes,
+                    "note": note,
+                }
+                t["sessions"].append(session_entry)
+                t["time_spent_minutes"] = int(t.get("time_spent_minutes", 0)) + int(minutes)
+                addition = f"[{timestamp}] ({minutes} min)"
+                if note:
+                    addition += f" {note}"
+                existing = t.get("description", "").rstrip()
+                if existing:
+                    new_desc = existing + "\n" + addition
+                else:
+                    new_desc = addition
+                t["description"] = new_desc
+                self.save()
+                return session_entry
+        return None
+
+    def register_people(self, *names: str | None):
+        names_clean = [n.strip() for n in names if n and n.strip()]
+        if not names_clean:
+            return
+        current = set(self.data.get("meta", {}).get("people", []))
+        updated = False
+        for name in names_clean:
+            if name not in current:
+                current.add(name)
+                updated = True
+        if updated:
+            self.data["meta"]["people"] = sorted(current)
+
+    def get_people(self) -> list[str]:
+        return list(self.data.get("meta", {}).get("people", []))
+
+    def append_session(self, task_id: int, minutes: int, note: str):
+        for t in self.data.get("tasks", []):
+            if t.get("id") == task_id:
+                self._ensure_task_defaults(t)
+                timestamp = datetime.now().strftime("%Y-%m-%d %H:%M")
+                session_entry = {
+                    "timestamp": timestamp,
+                    "minutes": minutes,
+                    "note": note,
+                }
+                t["sessions"].append(session_entry)
+                t["time_spent_minutes"] = int(t.get("time_spent_minutes", 0)) + int(minutes)
+                addition = f"[{timestamp}] ({minutes} min)"
+                if note:
+                    addition += f" {note}"
+                existing = t.get("description", "").rstrip()
+                if existing:
+                    new_desc = existing + "\n" + addition
+                else:
+                    new_desc = addition
+                t["description"] = new_desc
+                self.save()
+                return session_entry
+        return None
+
+    def register_people(self, *names: str | None):
+        names_clean = [n.strip() for n in names if n and n.strip()]
+        if not names_clean:
+            return
+        current = set(self.data.get("meta", {}).get("people", []))
+        updated = False
+        for name in names_clean:
+            if name not in current:
+                current.add(name)
+                updated = True
+        if updated:
+            self.data["meta"]["people"] = sorted(current)
+
+    def get_people(self) -> list[str]:
+        return list(self.data.get("meta", {}).get("people", []))
+
+    def append_session(self, task_id: int, minutes: int, note: str):
+        for t in self.data.get("tasks", []):
+            if t.get("id") == task_id:
+                self._ensure_task_defaults(t)
+                timestamp = datetime.now().strftime("%Y-%m-%d %H:%M")
+                session_entry = {
+                    "timestamp": timestamp,
+                    "minutes": minutes,
+                    "note": note,
+                }
+                t["sessions"].append(session_entry)
+                t["time_spent_minutes"] = int(t.get("time_spent_minutes", 0)) + int(minutes)
+                addition = f"[{timestamp}] ({minutes} min)"
+                if note:
+                    addition += f" {note}"
+                existing = t.get("description", "").rstrip()
+                if existing:
+                    new_desc = existing + "\n" + addition
+                else:
+                    new_desc = addition
+                t["description"] = new_desc
+                self.save()
+                return session_entry
+        return None
+
+    def register_people(self, *names: str | None):
+        names_clean = [n.strip() for n in names if n and n.strip()]
+        if not names_clean:
+            return
+        current = set(self.data.get("meta", {}).get("people", []))
+        updated = False
+        for name in names_clean:
+            if name not in current:
+                current.add(name)
+                updated = True
+        if updated:
+            self.data["meta"]["people"] = sorted(current)
+
+    def get_people(self) -> list[str]:
+        return list(self.data.get("meta", {}).get("people", []))
+
+    def append_session(self, task_id: int, minutes: int, note: str):
+        for t in self.data.get("tasks", []):
+            if t.get("id") == task_id:
+                self._ensure_task_defaults(t)
+                timestamp = datetime.now().strftime("%Y-%m-%d %H:%M")
+                session_entry = {
+                    "timestamp": timestamp,
+                    "minutes": minutes,
+                    "note": note,
+                }
+                t["sessions"].append(session_entry)
+                t["time_spent_minutes"] = int(t.get("time_spent_minutes", 0)) + int(minutes)
+                addition = f"[{timestamp}] ({minutes} min)"
+                if note:
+                    addition += f" {note}"
+                existing = t.get("description", "").rstrip()
+                if existing:
+                    new_desc = existing + "\n" + addition
+                else:
+                    new_desc = addition
+                t["description"] = new_desc
+                self.save()
+                return session_entry
+        return None
+
+    def register_people(self, *names: str | None):
+        names_clean = [n.strip() for n in names if n and n.strip()]
+        if not names_clean:
+            return
+        current = set(self.data.get("meta", {}).get("people", []))
+        updated = False
+        for name in names_clean:
+            if name not in current:
+                current.add(name)
+                updated = True
+        if updated:
+            self.data["meta"]["people"] = sorted(current)
+
+    def get_people(self) -> list[str]:
+        return list(self.data.get("meta", {}).get("people", []))
+
+    def append_session(self, task_id: int, minutes: int, note: str):
+        for t in self.data.get("tasks", []):
+            if t.get("id") == task_id:
+                self._ensure_task_defaults(t)
+                timestamp = datetime.now().strftime("%Y-%m-%d %H:%M")
+                session_entry = {
+                    "timestamp": timestamp,
+                    "minutes": minutes,
+                    "note": note,
+                }
+                t["sessions"].append(session_entry)
+                t["time_spent_minutes"] = int(t.get("time_spent_minutes", 0)) + int(minutes)
+                addition = f"[{timestamp}] ({minutes} min)"
+                if note:
+                    addition += f" {note}"
+                existing = t.get("description", "").rstrip()
+                if existing:
+                    new_desc = existing + "\n" + addition
+                else:
+                    new_desc = addition
+                t["description"] = new_desc
+                self.save()
+                return session_entry
+        return None
+
+    def register_people(self, *names: str | None):
+        names_clean = [n.strip() for n in names if n and n.strip()]
+        if not names_clean:
+            return
+        current = set(self.data.get("meta", {}).get("people", []))
+        updated = False
+        for name in names_clean:
+            if name not in current:
+                current.add(name)
+                updated = True
+        if updated:
+            self.data["meta"]["people"] = sorted(current)
+
+    def get_people(self) -> list[str]:
+        return list(self.data.get("meta", {}).get("people", []))
+
+    def append_session(self, task_id: int, minutes: int, note: str):
+        for t in self.data.get("tasks", []):
+            if t.get("id") == task_id:
+                self._ensure_task_defaults(t)
+                timestamp = datetime.now().strftime("%Y-%m-%d %H:%M")
+                session_entry = {
+                    "timestamp": timestamp,
+                    "minutes": minutes,
+                    "note": note,
+                }
+                t["sessions"].append(session_entry)
+                t["time_spent_minutes"] = int(t.get("time_spent_minutes", 0)) + int(minutes)
+                addition = f"[{timestamp}] ({minutes} min)"
+                if note:
+                    addition += f" {note}"
+                existing = t.get("description", "").rstrip()
+                if existing:
+                    new_desc = existing + "\n" + addition
+                else:
+                    new_desc = addition
+                t["description"] = new_desc
+                self.save()
+                return session_entry
+        return None
+
+    def eligible_today(self):
+        today = date.today()
+        return [
+            t for t in self.data["tasks"]
+            if t.get("status") == "open" and (parse_date(t.get("start_date", "")) or date(1970,1,1)) <= today
+        ]
+
+    def focused_today(self):
+        return [t for t in self.eligible_today() if t.get("focus") is True]
+
+    def clear_focus(self):
+        for t in self.data["tasks"]:
+            if t.get("focus"):
+                t["focus"] = False
+        self.save()
+
+    def set_focus_for_today(self, selected_ids: list[int]):
+        # Clear previous focuses, then set for selected ones
+        self.clear_focus()
+        for t in self.data["tasks"]:
+            if t.get("id") in selected_ids and t.get("status") == "open":
+                t["focus"] = True
+        self.data["meta"]["last_focus_date"] = today_str()
+        self.save()
+
+
+# -------------------------------
+# GUI Components
+# -------------------------------
+class TaskCard(ctk.CTkFrame):
+    def __init__(
+        self,
+        master,
+        task: dict,
+        on_edit,
+        on_done_toggle,
+        on_focus_toggle,
+        on_start_timer,
+        on_log_time,
+    ):
+        super().__init__(master)
+        self.task = task
+        self.on_edit = on_edit
+        self.on_done_toggle = on_done_toggle
+        self.on_focus_toggle = on_focus_toggle
+        self.on_start_timer = on_start_timer
+        self.on_log_time = on_log_time
+        self._layout_mode: str | None = None
+
+        # Left labels container
+        self.left_frame = ctk.CTkFrame(self, fg_color="transparent")
+        self.left_frame.grid(row=0, column=0, sticky="ew", padx=(12, 6), pady=12)
+
+        title_row = ctk.CTkFrame(self.left_frame, fg_color="transparent")
+        title_row.pack(anchor="w", fill="x")
+
+        focus_prefix = "⭐ " if task.get("focus") else ""
+        self.title_label = ctk.CTkLabel(
+            title_row,
+            text=f"{focus_prefix}{task.get('title','(no title)')}",
+            font=("Segoe UI", 16, "bold"),
+            justify="left",
+            anchor="w",
+        )
+        self.title_label.pack(side="left", padx=(0, 6))
+
+        # Priority badge
+        pr = task.get("priority", "Medium")
+        pr_color = {
+            "High": "#F97316",  # orange
+            "Medium": "#A78BFA",  # purple-light
+            "Low": "#64748B",    # slate
+        }.get(pr, "#A78BFA")
+        pr_badge = ctk.CTkLabel(
+            title_row,
+            text=f" {pr} ",
+            fg_color=pr_color,
+            text_color="#000000",
+            corner_radius=8,
+        )
+        pr_badge.pack(side="left", pady=2)
+
+        # Meta line
+        meta = []
+        ttype = task.get("type")
+        if ttype:
+            meta.append(f"Type: {ttype}")
+        who = task.get("who_asked")
+        if who:
+            meta.append(f"Asked by: {who}")
+        assignee = task.get("assignee")
+        if assignee:
+            meta.append(f"Assignee: {assignee}")
+        minutes = int(task.get("time_spent_minutes", 0) or 0)
+        if minutes:
+            hours, mins = divmod(minutes, 60)
+            if hours:
+                time_text = f"{hours}h {mins}m" if mins else f"{hours}h"
+            else:
+                time_text = f"{mins}m"
+            meta.append(f"Time spent: {time_text}")
+        sd = task.get("start_date") or "—"
+        dl = task.get("deadline") or "—"
+        overdue = False
+        if task.get("status") == "open" and parse_date(task.get("deadline", "")):
+            if parse_date(task.get("deadline")) < date.today():
+                overdue = True
+        dl_text = f"Due: {dl}"
+        if overdue:
+            dl_text += "  (OVERDUE)"
+        top_line = " | ".join(meta)
+        if top_line:
+            meta_text = f"{top_line}\nStart: {sd} | {dl_text}"
+        else:
+            meta_text = f"Start: {sd} | {dl_text}"
+        self.meta_line = ctk.CTkLabel(self.left_frame, text=meta_text, justify="left", anchor="w")
+        self.meta_line.pack(anchor="w", pady=(6, 0))
+
+        desc_text = (task.get("description") or "").strip()
+        self.desc_box: ctk.CTkTextbox | None = None
+        if desc_text:
+            height = self._estimate_text_height(desc_text)
+            self.desc_label = ctk.CTkLabel(
+                self.left_frame,
+                text="Description",
+                anchor="w",
+                justify="left",
+                font=("Segoe UI", 13, "bold"),
+            )
+            self.desc_label.pack(anchor="w", pady=(8, 2))
+            self.desc_box = ctk.CTkTextbox(self.left_frame, height=height)
+            self.desc_box.pack(fill="x")
+            self.desc_box.insert("1.0", desc_text)
+            make_textbox_copyable(self.desc_box)
+
+        self.links = gather_task_links(task)
+        self.links_frame: ctk.CTkFrame | None = None
+        if self.links:
+            self.links_label = ctk.CTkLabel(
+                self.left_frame,
+                text=f"Links ({len(self.links)})",
+                anchor="w",
+                justify="left",
+            )
+            self.links_label.pack(anchor="w", pady=(8, 2))
+            self.links_frame = ctk.CTkFrame(self.left_frame, fg_color="transparent")
+            self.links_frame.pack(fill="x", pady=(0, 4))
+            for url in self.links:
+                btn = ctk.CTkButton(
+                    self.links_frame,
+                    text=f"🔗 {shorten_url_display(url)}",
+                    command=lambda url=url: self._open_link(url),
+                    height=32,
+                    width=0,
+                    fg_color="#1E3A8A",
+                    hover_color="#1D4ED8",
+                    text_color="#E0E7FF",
+                    font=("Segoe UI", 13),
+                    cursor="hand2",
+                )
+                btn.pack(fill="x", pady=2)
+
+        # Right buttons
+        self.btns_frame = ctk.CTkFrame(self, fg_color="transparent")
+        self.btns_frame.grid(row=0, column=1, sticky="e", padx=(6, 12), pady=12)
+
+        focus_active = bool(task.get("focus"))
+        focus_icon = "★" if focus_active else "☆"
+        self.focus_btn = self._make_button(
+            focus_icon,
+            lambda: self.on_focus_toggle(task),
+            width=48,
+        )
+        if focus_active:
+            self.focus_btn.configure(
+                fg_color="#3730A3",
+                hover_color="#312E81",
+                text_color="#FACC15",
+            )
+        else:
+            self.focus_btn.configure(
+                fg_color="#FACC15",
+                hover_color="#EAB308",
+                text_color="#111827",
+            )
+
+        self.timer_btn = self._make_button(
+            "Start work",
+            lambda: self.on_start_timer(task),
+            width=114,
+        )
+        self.log_btn = self._make_button(
+            "Log time",
+            lambda: self.on_log_time(task),
+            width=102,
+        )
+        self.edit_btn = self._make_button(
+            "Edit",
+            lambda: self.on_edit(task),
+            width=76,
+            fg_color="#374151",
+            hover_color="#4B5563",
+        )
+
+        done_active = task.get("status") == "done"
+        done_text = "Reopen" if done_active else "Done"
+        done_fg = "#4B5563" if done_active else "#22C55E"
+        done_hover = "#6B7280" if done_active else "#16A34A"
+        self.done_btn = self._make_button(
+            done_text,
+            lambda: self.on_done_toggle(task),
+            width=92,
+            fg_color=done_fg,
+            hover_color=done_hover,
+        )
+
+        if not done_active:
+            self.done_btn.configure(text_color="#0B1120")
+
+        self._buttons = [
+            self.focus_btn,
+            self.timer_btn,
+            self.log_btn,
+            self.edit_btn,
+            self.done_btn,
+        ]
+        self._arrange_buttons("inline")
+
+        self.grid_columnconfigure(0, weight=1)
+        self.grid_rowconfigure(0, weight=1)
+
+        self.bind("<Configure>", self._on_configure)
+
+    def _open_link(self, url: str):
+        webbrowser.open(url)
+
+    def _estimate_text_height(self, text: str) -> int:
+        lines = text.count("\n") + 1
+        extra = max(len(text) // 120, 0)
+        total_lines = lines + extra
+        return max(80, min(240, total_lines * 22))
+
+    def _make_button(
+        self,
+        text: str,
+        command,
+        *,
+        width: int,
+        fg_color: str = "#4C1D95",
+        hover_color: str = "#5B21B6",
+        text_color: str = "#F9FAFB",
+    ) -> ctk.CTkButton:
+        return ctk.CTkButton(
+            self.btns_frame,
+            text=text,
+            command=command,
+            width=width,
+            height=34,
+            fg_color=fg_color,
+            hover_color=hover_color,
+            text_color=text_color,
+            font=("Segoe UI", 13),
+            corner_radius=6,
+        )
+
+    def _arrange_buttons(self, mode: str):
+        for btn in self._buttons:
+            btn.pack_forget()
+        if mode == "stacked":
+            for btn in self._buttons:
+                btn.pack(fill="x", padx=4, pady=4)
+        else:
+            for btn in self._buttons:
+                btn.pack(side="left", padx=4)
+        self._layout_mode = mode
+
+    def _on_configure(self, _event=None):
+        width = max(self.winfo_width(), 1)
+        wrap = max(width - 220, 260)
+        self.title_label.configure(wraplength=wrap)
+        self.meta_line.configure(wraplength=wrap)
+
+        mode = "stacked" if width < 1100 else "inline"
+        if mode != self._layout_mode:
+            if mode == "stacked":
+                self.left_frame.grid_configure(row=0, column=0, columnspan=2, sticky="ew", padx=(12, 12), pady=(12, 6))
+                self.btns_frame.grid_configure(row=1, column=0, columnspan=2, sticky="ew", padx=(12, 12), pady=(0, 12))
+                self._arrange_buttons("stacked")
+            else:
+                self.left_frame.grid_configure(row=0, column=0, columnspan=1, sticky="ew", padx=(12, 6), pady=12)
+                self.btns_frame.grid_configure(row=0, column=1, columnspan=1, sticky="e", padx=(6, 12), pady=12)
+                self._arrange_buttons("inline")
+
+
+class TaskEditor(ctk.CTkToplevel):
+    def __init__(self, master, task: dict, on_save, people: list[str]):
+        super().__init__(master)
+        self.title("Edit Task")
+        self.geometry("620x640")
+        self.resizable(True, True)
+        self.task = task.copy()
+        self.on_save = on_save
+        initial_people = {p for p in people if p}
+        initial_people.update({task.get("who_asked", ""), task.get("assignee", "")})
+        self.people = sorted({p for p in initial_people if p})
+
+        container = ctk.CTkFrame(self)
+        container.pack(fill="both", expand=True, padx=16, pady=16)
+
+        # Title
+        ctk.CTkLabel(container, text="Title").grid(row=0, column=0, sticky="w", pady=(0,4))
+        self.title_entry = ctk.CTkEntry(container)
+        self.title_entry.grid(row=1, column=0, columnspan=2, sticky="ew", pady=(0,8))
+        self.title_entry.insert(0, task.get("title", ""))
+
+        # Type + Priority
+        ctk.CTkLabel(container, text="Type").grid(row=2, column=0, sticky="w")
+        self.type_menu = ctk.CTkOptionMenu(container, values=TASK_TYPES)
+        self.type_menu.grid(row=3, column=0, sticky="ew", pady=(0,8))
+        self.type_menu.set(task.get("type", TASK_TYPES[0]))
+
+        ctk.CTkLabel(container, text="Priority").grid(row=2, column=1, sticky="w")
+        self.pr_menu = ctk.CTkOptionMenu(container, values=PRIORITIES)
+        self.pr_menu.grid(row=3, column=1, sticky="ew", pady=(0,8))
+        self.pr_menu.set(task.get("priority", PRIORITIES[1]))
+
+        # Who asked & Assignee
+        ctk.CTkLabel(container, text="Who asked").grid(row=4, column=0, sticky="w")
+        self.who_entry = ctk.CTkComboBox(container, values=self._people_values(), justify="left")
+        self.who_entry.grid(row=5, column=0, sticky="ew", pady=(0,8))
+        self.who_entry.set(task.get("who_asked", ""))
+
+        ctk.CTkLabel(container, text="Assignee").grid(row=4, column=1, sticky="w")
+        self.assignee_entry = ctk.CTkComboBox(container, values=self._people_values(), justify="left")
+        self.assignee_entry.grid(row=5, column=1, sticky="ew", pady=(0,8))
+        self.assignee_entry.set(task.get("assignee", ""))
+
+        # Start & Deadline (tkcalendar)
+        ctk.CTkLabel(container, text="Start Date").grid(row=6, column=0, sticky="w")
+        self.start_date = create_dark_date_entry(container)
+        self.start_date.grid(row=7, column=0, sticky="ew", pady=(0,8))
+        sd = parse_date(task.get("start_date", "")) or date.today()
+        self.start_date.set_date(sd)
+
+        ctk.CTkLabel(container, text="Deadline").grid(row=6, column=1, sticky="w")
+        self.deadline = create_dark_date_entry(container)
+        self.deadline.grid(row=7, column=1, sticky="ew", pady=(0,8))
+        dl = parse_date(task.get("deadline", "")) or date.today()
+        self.deadline.set_date(dl)
+
+        # Description
+        ctk.CTkLabel(container, text="Description").grid(row=8, column=0, columnspan=2, sticky="w")
+        self.description_box = ctk.CTkTextbox(container, height=160)
+        self.description_box.grid(row=9, column=0, columnspan=2, sticky="nsew", pady=(0,8))
+        self.description_box.insert("1.0", task.get("description", ""))
+
+        # Session history (read-only)
+        ctk.CTkLabel(container, text="Session history").grid(row=10, column=0, columnspan=2, sticky="w")
+        self.history_box = ctk.CTkTextbox(container, height=140)
+        self.history_box.grid(row=11, column=0, columnspan=2, sticky="nsew", pady=(0,8))
+        self.history_box.insert("1.0", self._format_sessions(task))
+        make_textbox_copyable(self.history_box)
+
+        next_row = 12
+        self.links = gather_task_links(task)
+        if self.links:
+            ctk.CTkLabel(container, text=f"Links ({len(self.links)})").grid(row=next_row, column=0, columnspan=2, sticky="w")
+            next_row += 1
+            links_frame = ctk.CTkFrame(container, fg_color="transparent")
+            links_frame.grid(row=next_row, column=0, columnspan=2, sticky="ew", pady=(0,8))
+            for url in self.links:
+                btn = ctk.CTkButton(
+                    links_frame,
+                    text=f"🔗 {shorten_url_display(url)}",
+                    command=lambda url=url: webbrowser.open(url),
+                    height=30,
+                    width=0,
+                    fg_color="#1E3A8A",
+                    hover_color="#1D4ED8",
+                    text_color="#E0E7FF",
+                    font=("Segoe UI", 13),
+                    cursor="hand2",
+                )
+                btn.pack(fill="x", pady=2)
+            next_row += 1
+
+        # Status + Focus
+        ctk.CTkLabel(container, text="Status").grid(row=next_row, column=0, sticky="w")
+        self.status_menu = ctk.CTkOptionMenu(container, values=STATUSES)
+        self.status_menu.grid(row=next_row + 1, column=0, sticky="ew", pady=(0,8))
+        self.status_menu.set(task.get("status", "open"))
+
+        self.focus_var = tk.BooleanVar(value=task.get("focus", False))
+        self.focus_chk = ctk.CTkCheckBox(container, text="Focus for Today", variable=self.focus_var)
+        self.focus_chk.grid(row=next_row + 1, column=1, sticky="w")
+
+        # Buttons
+        btns = ctk.CTkFrame(container, fg_color="transparent")
+        btns.grid(row=next_row + 2, column=0, columnspan=2, sticky="e", pady=(8,0))
+        ctk.CTkButton(btns, text="Cancel", command=self.destroy).pack(side="right", padx=6)
+        ctk.CTkButton(btns, text="Save", command=self._save).pack(side="right", padx=6)
+
+        container.columnconfigure(0, weight=1)
+        container.columnconfigure(1, weight=1)
+        container.rowconfigure(9, weight=1)
+        container.rowconfigure(11, weight=1)
+
+    def _save(self):
+        updated = {
+            "title": self.title_entry.get().strip(),
+            "type": self.type_menu.get(),
+            "priority": self.pr_menu.get(),
+            "who_asked": self.who_entry.get().strip(),
+            "assignee": self.assignee_entry.get().strip(),
+            "start_date": self.start_date.get_date().strftime('%Y-%m-%d'),
+            "deadline": self.deadline.get_date().strftime('%Y-%m-%d'),
+            "status": self.status_menu.get(),
+            "focus": bool(self.focus_var.get()),
+            "description": self.description_box.get("1.0", tk.END).strip(),
+        }
+        if not updated["title"]:
+            messagebox.showwarning("Validation", "Title cannot be empty")
+            return
+        self.on_save(updated)
+        self.destroy()
+
+    def _people_values(self) -> list[str]:
+        return [""] + self.people
+
+    def _format_sessions(self, task: dict) -> str:
+        sessions = task.get("sessions") or []
+        if not sessions:
+            return "No sessions recorded yet."
+        lines = []
+        for session in sessions:
+            ts = session.get("timestamp", "?")
+            minutes = session.get("minutes", 0)
+            note = session.get("note", "")
+            line = f"{ts} — {minutes} min"
+            if note:
+                line += f": {note}"
+            lines.append(line)
+        return "\n".join(lines)
+
+
+class SessionLogDialog(ctk.CTkToplevel):
+    def __init__(
+        self,
+        master,
+        *,
+        title: str,
+        preset_minutes: int | None = None,
+        allow_minutes_edit: bool = True,
+        prompt: str,
+    ):
+        super().__init__(master)
+        self.title(title)
+        self.geometry("540x440")
+        self.minsize(480, 360)
+        self.transient(master)
+        self.grab_set()
+        self.result: tuple[int, str] | None = None
+
+        container = ctk.CTkFrame(self)
+        container.pack(fill="both", expand=True, padx=18, pady=18)
+
+        time_label = ctk.CTkLabel(container, text="Minutes spent", font=("Segoe UI", 14, "bold"))
+        time_label.pack(anchor="w")
+
+        self.minutes_var = tk.StringVar()
+        if preset_minutes is not None:
+            self.minutes_var.set(str(preset_minutes))
+        self.error_label = ctk.CTkLabel(container, text="", text_color="#F87171")
+        self.minutes_entry = ctk.CTkEntry(container, textvariable=self.minutes_var, font=("Segoe UI", 14))
+        self.minutes_entry.pack(fill="x", pady=(4, 12))
+        if not allow_minutes_edit and preset_minutes is not None:
+            self.minutes_entry.configure(state="disabled")
+        else:
+            self.minutes_var.trace_add("write", lambda *_: self.error_label.configure(text=""))
+
+        ctk.CTkLabel(
+            container,
+            text=prompt,
+            justify="left",
+            anchor="w",
+        ).pack(anchor="w")
+
+        self.note_box = ctk.CTkTextbox(container, height=220)
+        self.note_box.configure(font=("Segoe UI", 13), wrap="word")
+        self.note_box.pack(fill="both", expand=True, pady=(8, 12))
+
+        self.error_label.pack(anchor="w", pady=(0, 8))
+
+        btns = ctk.CTkFrame(container, fg_color="transparent")
+        btns.pack(fill="x")
+        ctk.CTkButton(btns, text="Cancel", command=self._cancel).pack(side="right", padx=6)
+        ctk.CTkButton(btns, text="Save", command=self._submit).pack(side="right", padx=6)
+
+        if allow_minutes_edit and preset_minutes is None:
+            self.minutes_entry.focus_set()
+        else:
+            self.note_box.focus_set()
+
+        self.bind("<Return>", self._submit_event)
+        self.bind("<Escape>", self._cancel_event)
+        self.protocol("WM_DELETE_WINDOW", self._cancel)
+
+    def show(self) -> tuple[int, str] | None:
+        self.wait_window()
+        return self.result
+
+    def _submit_event(self, _event=None):
+        self._submit()
+
+    def _cancel_event(self, _event=None):
+        self._cancel()
+
+    def _submit(self):
+        try:
+            minutes = parse_minutes_input(self.minutes_var.get())
+        except ValueError as exc:
+            self.error_label.configure(text=str(exc))
+            return
+        note = self.note_box.get("1.0", tk.END).strip()
+        self.result = (minutes, note)
+        self.destroy()
+
+    def _cancel(self):
+        self.result = None
+        self.destroy()
+
+
+class PomodoroWindow(ctk.CTkToplevel):
+    def __init__(self, master, task: dict, on_complete, on_close):
+        super().__init__(master)
+        self.title(f"Timer — {task.get('title', 'Task')}")
+        self.geometry("360x260")
+        self.resizable(False, False)
+        self.on_complete = on_complete
+        self.on_close = on_close
+        self._after_id = None
+        self._timer_running = False
+        self._total_minutes = 0
+        self._remaining_seconds = 0
+
+        self.label = ctk.CTkLabel(self, text=f"Task: {task.get('title', '(no title)')}", wraplength=320)
+        self.label.pack(pady=(16, 8), padx=16)
+
+        entry_frame = ctk.CTkFrame(self, fg_color="transparent")
+        entry_frame.pack(pady=(0, 12))
+        ctk.CTkLabel(entry_frame, text="Minutes to focus:").pack(side="left", padx=(0, 8))
+        self.minutes_var = tk.StringVar(value="25")
+        self.minutes_entry = ctk.CTkEntry(entry_frame, textvariable=self.minutes_var, width=80)
+        self.minutes_entry.pack(side="left")
+
+        self.timer_label = ctk.CTkLabel(self, text="00:00", font=("Segoe UI", 28, "bold"))
+        self.timer_label.pack(pady=(0, 12))
+
+        btn_frame = ctk.CTkFrame(self, fg_color="transparent")
+        btn_frame.pack(pady=(0, 16))
+        self.start_btn = ctk.CTkButton(btn_frame, text="Start", command=self._start_timer)
+        self.start_btn.pack(side="left", padx=6)
+        self.stop_btn = ctk.CTkButton(btn_frame, text="Stop", command=self._stop_timer, state="disabled")
+        self.stop_btn.pack(side="left", padx=6)
+
+        self.protocol("WM_DELETE_WINDOW", self._on_close_request)
+
+    def _start_timer(self):
+        if self._timer_running:
+            return
+        try:
+            minutes = int(self.minutes_var.get())
+        except (TypeError, ValueError):
+            messagebox.showwarning("Timer", "Please enter a valid number of minutes.")
+            return
+        if minutes <= 0:
+            messagebox.showwarning("Timer", "Minutes must be greater than zero.")
+            return
+        self._total_minutes = minutes
+        self._remaining_seconds = minutes * 60
+        self._timer_running = True
+        self.start_btn.configure(state="disabled")
+        self.stop_btn.configure(state="normal")
+        self.minutes_entry.configure(state="disabled")
+        self._tick()
+
+    def _tick(self):
+        mins, secs = divmod(self._remaining_seconds, 60)
+        self.timer_label.configure(text=f"{mins:02d}:{secs:02d}")
+        if self._remaining_seconds <= 0:
+            self._finish_timer()
+            return
+        self._remaining_seconds -= 1
+        self._after_id = self.after(1000, self._tick)
+
+    def _finish_timer(self):
+        self._timer_running = False
+        if self._after_id:
+            self.after_cancel(self._after_id)
+            self._after_id = None
+        self.start_btn.configure(state="normal")
+        self.stop_btn.configure(state="disabled")
+        self.minutes_entry.configure(state="normal")
+        if self.on_complete:
+            self.on_complete(self._total_minutes)
+        self._cleanup_and_close()
+
+    def _stop_timer(self):
+        if self._after_id:
+            self.after_cancel(self._after_id)
+            self._after_id = None
+        self._timer_running = False
+        self.start_btn.configure(state="normal")
+        self.stop_btn.configure(state="disabled")
+        self.minutes_entry.configure(state="normal")
+        self._cleanup_and_close()
+
+    def _on_close_request(self):
+        if self._timer_running and not messagebox.askyesno("Stop timer?", "Timer is still running. Stop it?"):
+            return
+        self._stop_timer()
+
+    def _cleanup_and_close(self):
+        if self._after_id:
+            self.after_cancel(self._after_id)
+            self._after_id = None
+        self._timer_running = False
+        if self.on_close:
+            self.on_close()
+        if self.winfo_exists():
+            super().destroy()
+
+    def _people_values(self) -> list[str]:
+        return [""] + self.people
+
+    def _format_sessions(self, task: dict) -> str:
+        sessions = task.get("sessions") or []
+        if not sessions:
+            return "No sessions recorded yet."
+        lines = []
+        for session in sessions:
+            ts = session.get("timestamp", "?")
+            minutes = session.get("minutes", 0)
+            note = session.get("note", "")
+            line = f"{ts} — {minutes} min"
+            if note:
+                line += f": {note}"
+            lines.append(line)
+        return "\n".join(lines)
+
+
+class SessionLogDialog(ctk.CTkToplevel):
+    def __init__(
+        self,
+        master,
+        *,
+        title: str,
+        preset_minutes: int | None = None,
+        allow_minutes_edit: bool = True,
+        prompt: str,
+    ):
+        super().__init__(master)
+        self.title(title)
+        self.geometry("540x440")
+        self.minsize(480, 360)
+        self.transient(master)
+        self.grab_set()
+        self.result: tuple[int, str] | None = None
+
+        container = ctk.CTkFrame(self)
+        container.pack(fill="both", expand=True, padx=18, pady=18)
+
+        time_label = ctk.CTkLabel(container, text="Minutes spent", font=("Segoe UI", 14, "bold"))
+        time_label.pack(anchor="w")
+
+        self.minutes_var = tk.StringVar()
+        if preset_minutes is not None:
+            self.minutes_var.set(str(preset_minutes))
+        self.error_label = ctk.CTkLabel(container, text="", text_color="#F87171")
+        self.minutes_entry = ctk.CTkEntry(container, textvariable=self.minutes_var, font=("Segoe UI", 14))
+        self.minutes_entry.pack(fill="x", pady=(4, 12))
+        if not allow_minutes_edit and preset_minutes is not None:
+            self.minutes_entry.configure(state="disabled")
+        else:
+            self.minutes_var.trace_add("write", lambda *_: self.error_label.configure(text=""))
+
+        ctk.CTkLabel(
+            container,
+            text=prompt,
+            justify="left",
+            anchor="w",
+        ).pack(anchor="w")
+
+        self.note_box = ctk.CTkTextbox(container, height=220)
+        self.note_box.configure(font=("Segoe UI", 13), wrap="word")
+        self.note_box.pack(fill="both", expand=True, pady=(8, 12))
+
+        self.error_label.pack(anchor="w", pady=(0, 8))
+
+        btns = ctk.CTkFrame(container, fg_color="transparent")
+        btns.pack(fill="x")
+        ctk.CTkButton(btns, text="Cancel", command=self._cancel).pack(side="right", padx=6)
+        ctk.CTkButton(btns, text="Save", command=self._submit).pack(side="right", padx=6)
+
+        if allow_minutes_edit and preset_minutes is None:
+            self.minutes_entry.focus_set()
+        else:
+            self.note_box.focus_set()
+
+        self.bind("<Return>", self._submit_event)
+        self.bind("<Escape>", self._cancel_event)
+        self.protocol("WM_DELETE_WINDOW", self._cancel)
+
+    def show(self) -> tuple[int, str] | None:
+        self.wait_window()
+        return self.result
+
+    def _submit_event(self, _event=None):
+        self._submit()
+
+    def _cancel_event(self, _event=None):
+        self._cancel()
+
+    def _submit(self):
+        try:
+            minutes = parse_minutes_input(self.minutes_var.get())
+        except ValueError as exc:
+            self.error_label.configure(text=str(exc))
+            return
+        note = self.note_box.get("1.0", tk.END).strip()
+        self.result = (minutes, note)
+        self.destroy()
+
+    def _cancel(self):
+        self.result = None
+        self.destroy()
+
+
+class PomodoroWindow(ctk.CTkToplevel):
+    def __init__(self, master, task: dict, on_complete, on_close):
+        super().__init__(master)
+        self.title(f"Timer — {task.get('title', 'Task')}")
+        self.geometry("360x260")
+        self.resizable(False, False)
+        self.on_complete = on_complete
+        self.on_close = on_close
+        self._after_id = None
+        self._timer_running = False
+        self._total_minutes = 0
+        self._remaining_seconds = 0
+
+        self.label = ctk.CTkLabel(self, text=f"Task: {task.get('title', '(no title)')}", wraplength=320)
+        self.label.pack(pady=(16, 8), padx=16)
+
+        entry_frame = ctk.CTkFrame(self, fg_color="transparent")
+        entry_frame.pack(pady=(0, 12))
+        ctk.CTkLabel(entry_frame, text="Minutes to focus:").pack(side="left", padx=(0, 8))
+        self.minutes_var = tk.StringVar(value="25")
+        self.minutes_entry = ctk.CTkEntry(entry_frame, textvariable=self.minutes_var, width=80)
+        self.minutes_entry.pack(side="left")
+
+        self.timer_label = ctk.CTkLabel(self, text="00:00", font=("Segoe UI", 28, "bold"))
+        self.timer_label.pack(pady=(0, 12))
+
+        btn_frame = ctk.CTkFrame(self, fg_color="transparent")
+        btn_frame.pack(pady=(0, 16))
+        self.start_btn = ctk.CTkButton(btn_frame, text="Start", command=self._start_timer)
+        self.start_btn.pack(side="left", padx=6)
+        self.stop_btn = ctk.CTkButton(btn_frame, text="Stop", command=self._stop_timer, state="disabled")
+        self.stop_btn.pack(side="left", padx=6)
+
+        self.protocol("WM_DELETE_WINDOW", self._on_close_request)
+
+    def _start_timer(self):
+        if self._timer_running:
+            return
+        try:
+            minutes = int(self.minutes_var.get())
+        except (TypeError, ValueError):
+            messagebox.showwarning("Timer", "Please enter a valid number of minutes.")
+            return
+        if minutes <= 0:
+            messagebox.showwarning("Timer", "Minutes must be greater than zero.")
+            return
+        self._total_minutes = minutes
+        self._remaining_seconds = minutes * 60
+        self._timer_running = True
+        self.start_btn.configure(state="disabled")
+        self.stop_btn.configure(state="normal")
+        self.minutes_entry.configure(state="disabled")
+        self._tick()
+
+    def _tick(self):
+        mins, secs = divmod(self._remaining_seconds, 60)
+        self.timer_label.configure(text=f"{mins:02d}:{secs:02d}")
+        if self._remaining_seconds <= 0:
+            self._finish_timer()
+            return
+        self._remaining_seconds -= 1
+        self._after_id = self.after(1000, self._tick)
+
+    def _finish_timer(self):
+        self._timer_running = False
+        if self._after_id:
+            self.after_cancel(self._after_id)
+            self._after_id = None
+        self.start_btn.configure(state="normal")
+        self.stop_btn.configure(state="disabled")
+        self.minutes_entry.configure(state="normal")
+        if self.on_complete:
+            self.on_complete(self._total_minutes)
+        self._cleanup_and_close()
+
+    def _stop_timer(self):
+        if self._after_id:
+            self.after_cancel(self._after_id)
+            self._after_id = None
+        self._timer_running = False
+        self.start_btn.configure(state="normal")
+        self.stop_btn.configure(state="disabled")
+        self.minutes_entry.configure(state="normal")
+        self._cleanup_and_close()
+
+    def _on_close_request(self):
+        if self._timer_running and not messagebox.askyesno("Stop timer?", "Timer is still running. Stop it?"):
+            return
+        self._stop_timer()
+
+    def _cleanup_and_close(self):
+        if self._after_id:
+            self.after_cancel(self._after_id)
+            self._after_id = None
+        self._timer_running = False
+        if self.on_close:
+            self.on_close()
+        if self.winfo_exists():
+            super().destroy()
+
+    def _people_values(self) -> list[str]:
+        return [""] + self.people
+
+    def _format_sessions(self, task: dict) -> str:
+        sessions = task.get("sessions") or []
+        if not sessions:
+            return "No sessions recorded yet."
+        lines = []
+        for session in sessions:
+            ts = session.get("timestamp", "?")
+            minutes = session.get("minutes", 0)
+            note = session.get("note", "")
+            line = f"{ts} — {minutes} min"
+            if note:
+                line += f": {note}"
+            lines.append(line)
+        return "\n".join(lines)
+
+
+class SessionLogDialog(ctk.CTkToplevel):
+    def __init__(
+        self,
+        master,
+        *,
+        title: str,
+        preset_minutes: int | None = None,
+        allow_minutes_edit: bool = True,
+        prompt: str,
+    ):
+        super().__init__(master)
+        self.title(title)
+        self.geometry("540x440")
+        self.minsize(480, 360)
+        self.transient(master)
+        self.grab_set()
+        self.result: tuple[int, str] | None = None
+
+        container = ctk.CTkFrame(self)
+        container.pack(fill="both", expand=True, padx=18, pady=18)
+
+        time_label = ctk.CTkLabel(container, text="Minutes spent", font=("Segoe UI", 14, "bold"))
+        time_label.pack(anchor="w")
+
+        self.minutes_var = tk.StringVar()
+        if preset_minutes is not None:
+            self.minutes_var.set(str(preset_minutes))
+        self.error_label = ctk.CTkLabel(container, text="", text_color="#F87171")
+        self.minutes_entry = ctk.CTkEntry(container, textvariable=self.minutes_var, font=("Segoe UI", 14))
+        self.minutes_entry.pack(fill="x", pady=(4, 12))
+        if not allow_minutes_edit and preset_minutes is not None:
+            self.minutes_entry.configure(state="disabled")
+        else:
+            self.minutes_var.trace_add("write", lambda *_: self.error_label.configure(text=""))
+
+        ctk.CTkLabel(
+            container,
+            text=prompt,
+            justify="left",
+            anchor="w",
+        ).pack(anchor="w")
+
+        self.note_box = ctk.CTkTextbox(container, height=220)
+        self.note_box.configure(font=("Segoe UI", 13), wrap="word")
+        self.note_box.pack(fill="both", expand=True, pady=(8, 12))
+
+        self.error_label.pack(anchor="w", pady=(0, 8))
+
+        btns = ctk.CTkFrame(container, fg_color="transparent")
+        btns.pack(fill="x")
+        ctk.CTkButton(btns, text="Cancel", command=self._cancel).pack(side="right", padx=6)
+        ctk.CTkButton(btns, text="Save", command=self._submit).pack(side="right", padx=6)
+
+        if allow_minutes_edit and preset_minutes is None:
+            self.minutes_entry.focus_set()
+        else:
+            self.note_box.focus_set()
+
+        self.bind("<Return>", self._submit_event)
+        self.bind("<Escape>", self._cancel_event)
+        self.protocol("WM_DELETE_WINDOW", self._cancel)
+
+    def show(self) -> tuple[int, str] | None:
+        self.wait_window()
+        return self.result
+
+    def _submit_event(self, _event=None):
+        self._submit()
+
+    def _cancel_event(self, _event=None):
+        self._cancel()
+
+    def _submit(self):
+        try:
+            minutes = parse_minutes_input(self.minutes_var.get())
+        except ValueError as exc:
+            self.error_label.configure(text=str(exc))
+            return
+        note = self.note_box.get("1.0", tk.END).strip()
+        self.result = (minutes, note)
+        self.destroy()
+
+    def _cancel(self):
+        self.result = None
+        self.destroy()
+
+
+class PomodoroWindow(ctk.CTkToplevel):
+    def __init__(self, master, task: dict, on_complete, on_close):
+        super().__init__(master)
+        self.title(f"Timer — {task.get('title', 'Task')}")
+        self.geometry("360x260")
+        self.resizable(False, False)
+        self.on_complete = on_complete
+        self.on_close = on_close
+        self._after_id = None
+        self._timer_running = False
+        self._total_minutes = 0
+        self._remaining_seconds = 0
+
+        self.label = ctk.CTkLabel(self, text=f"Task: {task.get('title', '(no title)')}", wraplength=320)
+        self.label.pack(pady=(16, 8), padx=16)
+
+        entry_frame = ctk.CTkFrame(self, fg_color="transparent")
+        entry_frame.pack(pady=(0, 12))
+        ctk.CTkLabel(entry_frame, text="Minutes to focus:").pack(side="left", padx=(0, 8))
+        self.minutes_var = tk.StringVar(value="25")
+        self.minutes_entry = ctk.CTkEntry(entry_frame, textvariable=self.minutes_var, width=80)
+        self.minutes_entry.pack(side="left")
+
+        self.timer_label = ctk.CTkLabel(self, text="00:00", font=("Segoe UI", 28, "bold"))
+        self.timer_label.pack(pady=(0, 12))
+
+        btn_frame = ctk.CTkFrame(self, fg_color="transparent")
+        btn_frame.pack(pady=(0, 16))
+        self.start_btn = ctk.CTkButton(btn_frame, text="Start", command=self._start_timer)
+        self.start_btn.pack(side="left", padx=6)
+        self.stop_btn = ctk.CTkButton(btn_frame, text="Stop", command=self._stop_timer, state="disabled")
+        self.stop_btn.pack(side="left", padx=6)
+
+        self.protocol("WM_DELETE_WINDOW", self._on_close_request)
+
+    def _start_timer(self):
+        if self._timer_running:
+            return
+        try:
+            minutes = int(self.minutes_var.get())
+        except (TypeError, ValueError):
+            messagebox.showwarning("Timer", "Please enter a valid number of minutes.")
+            return
+        if minutes <= 0:
+            messagebox.showwarning("Timer", "Minutes must be greater than zero.")
+            return
+        self._total_minutes = minutes
+        self._remaining_seconds = minutes * 60
+        self._timer_running = True
+        self.start_btn.configure(state="disabled")
+        self.stop_btn.configure(state="normal")
+        self.minutes_entry.configure(state="disabled")
+        self._tick()
+
+    def _tick(self):
+        mins, secs = divmod(self._remaining_seconds, 60)
+        self.timer_label.configure(text=f"{mins:02d}:{secs:02d}")
+        if self._remaining_seconds <= 0:
+            self._finish_timer()
+            return
+        self._remaining_seconds -= 1
+        self._after_id = self.after(1000, self._tick)
+
+    def _finish_timer(self):
+        self._timer_running = False
+        if self._after_id:
+            self.after_cancel(self._after_id)
+            self._after_id = None
+        self.start_btn.configure(state="normal")
+        self.stop_btn.configure(state="disabled")
+        self.minutes_entry.configure(state="normal")
+        if self.on_complete:
+            self.on_complete(self._total_minutes)
+        self._cleanup_and_close()
+
+    def _stop_timer(self):
+        if self._after_id:
+            self.after_cancel(self._after_id)
+            self._after_id = None
+        self._timer_running = False
+        self.start_btn.configure(state="normal")
+        self.stop_btn.configure(state="disabled")
+        self.minutes_entry.configure(state="normal")
+        self._cleanup_and_close()
+
+    def _on_close_request(self):
+        if self._timer_running and not messagebox.askyesno("Stop timer?", "Timer is still running. Stop it?"):
+            return
+        self._stop_timer()
+
+    def _cleanup_and_close(self):
+        if self._after_id:
+            self.after_cancel(self._after_id)
+            self._after_id = None
+        self._timer_running = False
+        if self.on_close:
+            self.on_close()
+        if self.winfo_exists():
+            super().destroy()
+
+    def _people_values(self) -> list[str]:
+        return [""] + self.people
+
+    def _format_sessions(self, task: dict) -> str:
+        sessions = task.get("sessions") or []
+        if not sessions:
+            return "No sessions recorded yet."
+        lines = []
+        for session in sessions:
+            ts = session.get("timestamp", "?")
+            minutes = session.get("minutes", 0)
+            note = session.get("note", "")
+            line = f"{ts} — {minutes} min"
+            if note:
+                line += f": {note}"
+            lines.append(line)
+        return "\n".join(lines)
+
+
+class PomodoroWindow(ctk.CTkToplevel):
+    def __init__(self, master, task: dict, on_complete, on_close):
+        super().__init__(master)
+        self.title(f"Timer — {task.get('title', 'Task')}")
+        self.geometry("360x260")
+        self.resizable(False, False)
+        self.on_complete = on_complete
+        self.on_close = on_close
+        self._after_id = None
+        self._timer_running = False
+        self._total_minutes = 0
+        self._remaining_seconds = 0
+
+        self.label = ctk.CTkLabel(self, text=f"Task: {task.get('title', '(no title)')}", wraplength=320)
+        self.label.pack(pady=(16, 8), padx=16)
+
+        entry_frame = ctk.CTkFrame(self, fg_color="transparent")
+        entry_frame.pack(pady=(0, 12))
+        ctk.CTkLabel(entry_frame, text="Minutes to focus:").pack(side="left", padx=(0, 8))
+        self.minutes_var = tk.StringVar(value="25")
+        self.minutes_entry = ctk.CTkEntry(entry_frame, textvariable=self.minutes_var, width=80)
+        self.minutes_entry.pack(side="left")
+
+        self.timer_label = ctk.CTkLabel(self, text="00:00", font=("Segoe UI", 28, "bold"))
+        self.timer_label.pack(pady=(0, 12))
+
+        btn_frame = ctk.CTkFrame(self, fg_color="transparent")
+        btn_frame.pack(pady=(0, 16))
+        self.start_btn = ctk.CTkButton(btn_frame, text="Start", command=self._start_timer)
+        self.start_btn.pack(side="left", padx=6)
+        self.stop_btn = ctk.CTkButton(btn_frame, text="Stop", command=self._stop_timer, state="disabled")
+        self.stop_btn.pack(side="left", padx=6)
+
+        self.protocol("WM_DELETE_WINDOW", self._on_close_request)
+
+    def _start_timer(self):
+        if self._timer_running:
+            return
+        try:
+            minutes = int(self.minutes_var.get())
+        except (TypeError, ValueError):
+            messagebox.showwarning("Timer", "Please enter a valid number of minutes.")
+            return
+        if minutes <= 0:
+            messagebox.showwarning("Timer", "Minutes must be greater than zero.")
+            return
+        self._total_minutes = minutes
+        self._remaining_seconds = minutes * 60
+        self._timer_running = True
+        self.start_btn.configure(state="disabled")
+        self.stop_btn.configure(state="normal")
+        self.minutes_entry.configure(state="disabled")
+        self._tick()
+
+    def _tick(self):
+        mins, secs = divmod(self._remaining_seconds, 60)
+        self.timer_label.configure(text=f"{mins:02d}:{secs:02d}")
+        if self._remaining_seconds <= 0:
+            self._finish_timer()
+            return
+        self._remaining_seconds -= 1
+        self._after_id = self.after(1000, self._tick)
+
+    def _finish_timer(self):
+        self._timer_running = False
+        if self._after_id:
+            self.after_cancel(self._after_id)
+            self._after_id = None
+        self.start_btn.configure(state="normal")
+        self.stop_btn.configure(state="disabled")
+        self.minutes_entry.configure(state="normal")
+        if self.on_complete:
+            self.on_complete(self._total_minutes)
+        self._cleanup_and_close()
+
+    def _stop_timer(self):
+        if self._after_id:
+            self.after_cancel(self._after_id)
+            self._after_id = None
+        self._timer_running = False
+        self.start_btn.configure(state="normal")
+        self.stop_btn.configure(state="disabled")
+        self.minutes_entry.configure(state="normal")
+        self._cleanup_and_close()
+
+    def _on_close_request(self):
+        if self._timer_running and not messagebox.askyesno("Stop timer?", "Timer is still running. Stop it?"):
+            return
+        self._stop_timer()
+
+    def _cleanup_and_close(self):
+        if self._after_id:
+            self.after_cancel(self._after_id)
+            self._after_id = None
+        self._timer_running = False
+        if self.on_close:
+            self.on_close()
+        if self.winfo_exists():
+            super().destroy()
+
+    def _people_values(self) -> list[str]:
+        return [""] + self.people
+
+    def _format_sessions(self, task: dict) -> str:
+        sessions = task.get("sessions") or []
+        if not sessions:
+            return "No sessions recorded yet."
+        lines = []
+        for session in sessions:
+            ts = session.get("timestamp", "?")
+            minutes = session.get("minutes", 0)
+            note = session.get("note", "")
+            line = f"{ts} — {minutes} min"
+            if note:
+                line += f": {note}"
+            lines.append(line)
+        return "\n".join(lines)
+
+
+class PomodoroWindow(ctk.CTkToplevel):
+    def __init__(self, master, task: dict, on_complete, on_close):
+        super().__init__(master)
+        self.title(f"Timer — {task.get('title', 'Task')}")
+        self.geometry("360x260")
+        self.resizable(False, False)
+        self.on_complete = on_complete
+        self.on_close = on_close
+        self._after_id = None
+        self._timer_running = False
+        self._total_minutes = 0
+        self._remaining_seconds = 0
+
+        self.label = ctk.CTkLabel(self, text=f"Task: {task.get('title', '(no title)')}", wraplength=320)
+        self.label.pack(pady=(16, 8), padx=16)
+
+        entry_frame = ctk.CTkFrame(self, fg_color="transparent")
+        entry_frame.pack(pady=(0, 12))
+        ctk.CTkLabel(entry_frame, text="Minutes to focus:").pack(side="left", padx=(0, 8))
+        self.minutes_var = tk.StringVar(value="25")
+        self.minutes_entry = ctk.CTkEntry(entry_frame, textvariable=self.minutes_var, width=80)
+        self.minutes_entry.pack(side="left")
+
+        self.timer_label = ctk.CTkLabel(self, text="00:00", font=("Segoe UI", 28, "bold"))
+        self.timer_label.pack(pady=(0, 12))
+
+        btn_frame = ctk.CTkFrame(self, fg_color="transparent")
+        btn_frame.pack(pady=(0, 16))
+        self.start_btn = ctk.CTkButton(btn_frame, text="Start", command=self._start_timer)
+        self.start_btn.pack(side="left", padx=6)
+        self.stop_btn = ctk.CTkButton(btn_frame, text="Stop", command=self._stop_timer, state="disabled")
+        self.stop_btn.pack(side="left", padx=6)
+
+        self.protocol("WM_DELETE_WINDOW", self._on_close_request)
+
+    def _start_timer(self):
+        if self._timer_running:
+            return
+        try:
+            minutes = int(self.minutes_var.get())
+        except (TypeError, ValueError):
+            messagebox.showwarning("Timer", "Please enter a valid number of minutes.")
+            return
+        if minutes <= 0:
+            messagebox.showwarning("Timer", "Minutes must be greater than zero.")
+            return
+        self._total_minutes = minutes
+        self._remaining_seconds = minutes * 60
+        self._timer_running = True
+        self.start_btn.configure(state="disabled")
+        self.stop_btn.configure(state="normal")
+        self.minutes_entry.configure(state="disabled")
+        self._tick()
+
+    def _tick(self):
+        mins, secs = divmod(self._remaining_seconds, 60)
+        self.timer_label.configure(text=f"{mins:02d}:{secs:02d}")
+        if self._remaining_seconds <= 0:
+            self._finish_timer()
+            return
+        self._remaining_seconds -= 1
+        self._after_id = self.after(1000, self._tick)
+
+    def _finish_timer(self):
+        self._timer_running = False
+        if self._after_id:
+            self.after_cancel(self._after_id)
+            self._after_id = None
+        self.start_btn.configure(state="normal")
+        self.stop_btn.configure(state="disabled")
+        self.minutes_entry.configure(state="normal")
+        if self.on_complete:
+            self.on_complete(self._total_minutes)
+        self._cleanup_and_close()
+
+    def _stop_timer(self):
+        if self._after_id:
+            self.after_cancel(self._after_id)
+            self._after_id = None
+        self._timer_running = False
+        self.start_btn.configure(state="normal")
+        self.stop_btn.configure(state="disabled")
+        self.minutes_entry.configure(state="normal")
+        self._cleanup_and_close()
+
+    def _on_close_request(self):
+        if self._timer_running and not messagebox.askyesno("Stop timer?", "Timer is still running. Stop it?"):
+            return
+        self._stop_timer()
+
+    def _cleanup_and_close(self):
+        if self._after_id:
+            self.after_cancel(self._after_id)
+            self._after_id = None
+        self._timer_running = False
+        if self.on_close:
+            self.on_close()
+        if self.winfo_exists():
+            super().destroy()
+
+    def _people_values(self) -> list[str]:
+        return [""] + self.people
+
+    def _format_sessions(self, task: dict) -> str:
+        sessions = task.get("sessions") or []
+        if not sessions:
+            return "No sessions recorded yet."
+        lines = []
+        for session in sessions:
+            ts = session.get("timestamp", "?")
+            minutes = session.get("minutes", 0)
+            note = session.get("note", "")
+            line = f"{ts} — {minutes} min"
+            if note:
+                line += f": {note}"
+            lines.append(line)
+        return "\n".join(lines)
+
+
+class PomodoroWindow(ctk.CTkToplevel):
+    def __init__(self, master, task: dict, on_complete, on_close):
+        super().__init__(master)
+        self.title(f"Timer — {task.get('title', 'Task')}")
+        self.geometry("360x260")
+        self.resizable(False, False)
+        self.on_complete = on_complete
+        self.on_close = on_close
+        self._after_id = None
+        self._timer_running = False
+        self._total_minutes = 0
+        self._remaining_seconds = 0
+
+        self.label = ctk.CTkLabel(self, text=f"Task: {task.get('title', '(no title)')}", wraplength=320)
+        self.label.pack(pady=(16, 8), padx=16)
+
+        entry_frame = ctk.CTkFrame(self, fg_color="transparent")
+        entry_frame.pack(pady=(0, 12))
+        ctk.CTkLabel(entry_frame, text="Minutes to focus:").pack(side="left", padx=(0, 8))
+        self.minutes_var = tk.StringVar(value="25")
+        self.minutes_entry = ctk.CTkEntry(entry_frame, textvariable=self.minutes_var, width=80)
+        self.minutes_entry.pack(side="left")
+
+        self.timer_label = ctk.CTkLabel(self, text="00:00", font=("Segoe UI", 28, "bold"))
+        self.timer_label.pack(pady=(0, 12))
+
+        btn_frame = ctk.CTkFrame(self, fg_color="transparent")
+        btn_frame.pack(pady=(0, 16))
+        self.start_btn = ctk.CTkButton(btn_frame, text="Start", command=self._start_timer)
+        self.start_btn.pack(side="left", padx=6)
+        self.stop_btn = ctk.CTkButton(btn_frame, text="Stop", command=self._stop_timer, state="disabled")
+        self.stop_btn.pack(side="left", padx=6)
+
+        self.protocol("WM_DELETE_WINDOW", self._on_close_request)
+
+    def _start_timer(self):
+        if self._timer_running:
+            return
+        try:
+            minutes = int(self.minutes_var.get())
+        except (TypeError, ValueError):
+            messagebox.showwarning("Timer", "Please enter a valid number of minutes.")
+            return
+        if minutes <= 0:
+            messagebox.showwarning("Timer", "Minutes must be greater than zero.")
+            return
+        self._total_minutes = minutes
+        self._remaining_seconds = minutes * 60
+        self._timer_running = True
+        self.start_btn.configure(state="disabled")
+        self.stop_btn.configure(state="normal")
+        self.minutes_entry.configure(state="disabled")
+        self._tick()
+
+    def _tick(self):
+        mins, secs = divmod(self._remaining_seconds, 60)
+        self.timer_label.configure(text=f"{mins:02d}:{secs:02d}")
+        if self._remaining_seconds <= 0:
+            self._finish_timer()
+            return
+        self._remaining_seconds -= 1
+        self._after_id = self.after(1000, self._tick)
+
+    def _finish_timer(self):
+        self._timer_running = False
+        if self._after_id:
+            self.after_cancel(self._after_id)
+            self._after_id = None
+        self.start_btn.configure(state="normal")
+        self.stop_btn.configure(state="disabled")
+        self.minutes_entry.configure(state="normal")
+        if self.on_complete:
+            self.on_complete(self._total_minutes)
+        self._cleanup_and_close()
+
+    def _stop_timer(self):
+        if self._after_id:
+            self.after_cancel(self._after_id)
+            self._after_id = None
+        self._timer_running = False
+        self.start_btn.configure(state="normal")
+        self.stop_btn.configure(state="disabled")
+        self.minutes_entry.configure(state="normal")
+        self._cleanup_and_close()
+
+    def _on_close_request(self):
+        if self._timer_running and not messagebox.askyesno("Stop timer?", "Timer is still running. Stop it?"):
+            return
+        self._stop_timer()
+
+    def _cleanup_and_close(self):
+        if self._after_id:
+            self.after_cancel(self._after_id)
+            self._after_id = None
+        self._timer_running = False
+        if self.on_close:
+            self.on_close()
+        if self.winfo_exists():
+            super().destroy()
+
+
+class FocusDialog(ctk.CTkToplevel):
+    def __init__(self, master, tasks_sorted, on_confirm):
+        super().__init__(master)
+        self.title("Select Today's Focus Tasks")
+        self.geometry("720x520")
+        self.resizable(True, True)
+        self.on_confirm = on_confirm
+
+        ctk.CTkLabel(self, text="Good day! Select tasks to focus on today (⭐)", font=("Segoe UI", 16, "bold")).pack(pady=(12,6))
+
+        self.vars = []
+        self.ids = []
+
+        sf = ctk.CTkScrollableFrame(self)
+        sf.pack(fill="both", expand=True, padx=12, pady=12)
+
+        # Pre-select top 3
+        preselect_ids = [t.get("id") for t in tasks_sorted[:3]]
+
+        for t in tasks_sorted:
+            var = tk.BooleanVar(value=(t.get("id") in preselect_ids))
+            row = ctk.CTkFrame(sf)
+            row.pack(fill="x", pady=6)
+            cb = ctk.CTkCheckBox(row, text=f"[{t.get('priority')}] {t.get('title')} (Due: {t.get('deadline') or '—'})", variable=var)
+            cb.pack(side="left", padx=6)
+            self.vars.append(var)
+            self.ids.append(t.get("id"))
+
+        btns = ctk.CTkFrame(self, fg_color="transparent")
+        btns.pack(fill="x", pady=(0,12))
+        ctk.CTkButton(btns, text="Skip Today", command=self._skip).pack(side="left", padx=8)
+        ctk.CTkButton(btns, text="Confirm", command=self._confirm).pack(side="right", padx=8)
+
+    def _confirm(self):
+        selected = [tid for tid, v in zip(self.ids, self.vars) if v.get()]
+        self.on_confirm(selected)
+        self.destroy()
+
+    def _skip(self):
+        self.on_confirm([])
+        self.destroy()
+
+
+class TaskFocusApp(ctk.CTk):
+    def __init__(self, store: TaskStore):
+        super().__init__()
+        self.store = store
+        self.title(APP_TITLE)
+        self.geometry("1100x750")
+        self.minsize(720, 520)
+        self.people_options = self.store.get_people()
+        self.timer_window = None
+        self._layout_mode: str | None = None
+        self._widget_scale: float | None = None
+        self._responsive_after: str | None = None
+        self._pending_width: int | None = None
+
+        self.bind("<Configure>", self._on_window_configure)
+
+        # App header
+        header = ctk.CTkFrame(self)
+        header.pack(fill="x", padx=16, pady=(16,8))
+        ctk.CTkLabel(header, text="🟣 TaskFocus", font=("Segoe UI", 20, "bold")).pack(side="left")
+        self.status_label = ctk.CTkLabel(header, text="")
+        self.status_label.pack(side="right")
+
+        # Tabs
+        self.tabs = ctk.CTkTabview(self)
+        self.tabs.pack(fill="both", expand=True, padx=16, pady=(8,16))
+        self.today_tab = self.tabs.add("Today's Tasks")
+        self.all_tab = self.tabs.add("All Tasks")
+        self.stats_tab = self.tabs.add("Statistics")
+        self.add_tab = self.tabs.add("Add Task")
+        self.bulk_tab = self.tabs.add("Bulk Import")
+
+        # Build each tab
+        self._build_today_tab()
+        self._build_all_tab()
+        self._build_stats_tab()
+        self._build_add_tab()
+        self._build_bulk_tab()
+
+        # Initial refresh
+        self.refresh_all()
+
+        # Ask focus if new day
+        last = self.store.data.get("meta", {}).get("last_focus_date")
+        if last != today_str():
+            self._prompt_focus_selection()
+
+        # Start on Today's tab
+        self.tabs.set("Today's Tasks")
+
+        # Apply responsive layout/sizing after widgets are drawn
+        self.after(150, self._initialize_responsive_layout)
+
+    # ----------------------- UI Builders -----------------------
+    def _people_option_values(self) -> list[str]:
+        return [""] + sorted({p for p in self.people_options if p})
+
+    def _refresh_people_options(self):
+        self.people_options = self.store.get_people()
+        values = self._people_option_values()
+        if hasattr(self, "add_who"):
+            self.add_who.configure(values=values)
+        if hasattr(self, "add_assignee"):
+            self.add_assignee.configure(values=values)
+
+    def _build_today_tab(self):
+        # Top bar
+        top = ctk.CTkFrame(self.today_tab)
+        top.pack(fill="x", pady=(8,8))
+        ctk.CTkLabel(top, text="Tasks that can be started today (open status)").pack(side="left", padx=6)
+        ctk.CTkButton(top, text="Refresh", command=self.refresh_all).pack(side="right", padx=6)
+
+        # Scrollable list
+        self.today_list = ctk.CTkScrollableFrame(self.today_tab)
+        self.today_list.pack(fill="both", expand=True)
+
+    def _build_all_tab(self):
+        # Filters bar
+        bar = ctk.CTkFrame(self.all_tab)
+        bar.pack(fill="x", pady=(8,8))
+        ctk.CTkLabel(bar, text="Status:").pack(side="left", padx=(8,4))
+        self.status_filter = ctk.CTkOptionMenu(bar, values=["all"] + STATUSES, command=lambda _=None: self._refresh_all_list())
+        self.status_filter.pack(side="left")
+        self.status_filter.set("all")
+
+        ctk.CTkButton(bar, text="Refresh", command=self._refresh_all_list).pack(side="right", padx=6)
+
+        # List
+        self.all_list = ctk.CTkScrollableFrame(self.all_tab)
+        self.all_list.pack(fill="both", expand=True)
+
+    def _build_stats_tab(self):
+        if not MATPLOTLIB_AVAILABLE:
+            container = ctk.CTkFrame(self.stats_tab)
+            container.pack(fill="both", expand=True, padx=12, pady=12)
+            ctk.CTkLabel(
+                container,
+                text="Install matplotlib to view statistics charts (pip install matplotlib).",
+                wraplength=520,
+                justify="center",
+            ).pack(expand=True, pady=32)
+            self.stats_container = None
+            return
+
+        self.stats_container = ctk.CTkScrollableFrame(self.stats_tab)
+        self.stats_container.pack(fill="both", expand=True, padx=12, pady=12)
+
+        # Time spent chart section
+        self.time_section = ctk.CTkFrame(self.stats_container)
+        self.time_section.pack(fill="both", expand=True, pady=(0, 16))
+        ctk.CTkLabel(
+            self.time_section,
+            text="Time spent per task (last 7 days)",
+            font=("Segoe UI", 16, "bold"),
+        ).pack(anchor="w", padx=8, pady=(8, 4))
+        self.time_chart_holder = ctk.CTkFrame(self.time_section, fg_color="#111827")
+        self.time_chart_holder.pack(fill="both", expand=True, padx=8, pady=(0, 8))
+        self.time_canvas: FigureCanvasTkAgg | None = None
+
+        # Burn-down chart section
+        self.burn_section = ctk.CTkFrame(self.stats_container)
+        self.burn_section.pack(fill="both", expand=True, pady=(0, 16))
+        ctk.CTkLabel(
+            self.burn_section,
+            text="Task burn-down (last 7 days)",
+            font=("Segoe UI", 16, "bold"),
+        ).pack(anchor="w", padx=8, pady=(8, 4))
+        self.burn_chart_holder = ctk.CTkFrame(self.burn_section, fg_color="#111827")
+        self.burn_chart_holder.pack(fill="both", expand=True, padx=8, pady=(0, 8))
+        self.burn_canvas: FigureCanvasTkAgg | None = None
+
+    def _build_add_tab(self):
+        container = ctk.CTkFrame(self.add_tab)
+        container.pack(fill="both", expand=True, padx=12, pady=12)
+        self.add_container = container
+
+        self.add_title_label = ctk.CTkLabel(container, text="Title")
+        self.add_title = ctk.CTkEntry(container)
+
+        self.add_type_label = ctk.CTkLabel(container, text="Type")
+        self.add_type = ctk.CTkOptionMenu(container, values=TASK_TYPES)
+        self.add_type.set(TASK_TYPES[0])
+
+        self.add_priority_label = ctk.CTkLabel(container, text="Priority")
+        self.add_priority = ctk.CTkOptionMenu(container, values=PRIORITIES)
+        self.add_priority.set(PRIORITIES[1])
+
+        self.add_who_label = ctk.CTkLabel(container, text="Who asked")
+        self.add_who = ctk.CTkComboBox(container, values=self._people_option_values(), justify="left")
+        self.add_who.set("")
+
+        self.add_assignee_label = ctk.CTkLabel(container, text="Assignee")
+        self.add_assignee = ctk.CTkComboBox(container, values=self._people_option_values(), justify="left")
+        self.add_assignee.set("")
+
+        self.add_start_label = ctk.CTkLabel(container, text="Start Date")
+        self.add_start = create_dark_date_entry(container)
+        self.add_start.set_date(date.today())
+
+        self.add_deadline_label = ctk.CTkLabel(container, text="Deadline")
+        self.add_deadline = create_dark_date_entry(container)
+        self.add_deadline.set_date(date.today())
+
+        self.add_description_label = ctk.CTkLabel(container, text="Description")
+        self.add_description = ctk.CTkTextbox(container, height=160)
+
+        self.add_button_row = ctk.CTkFrame(container, fg_color="transparent")
+        ctk.CTkButton(self.add_button_row, text="Clear", command=self._clear_add_form).pack(side="left", padx=6)
+        ctk.CTkButton(self.add_button_row, text="Add Task", command=self._add_task_from_form).pack(side="left", padx=6)
+
+        container.columnconfigure(0, weight=1)
+        container.columnconfigure(1, weight=1)
+
+        self._layout_add_form("wide")
+
+    def _layout_add_form(self, mode: str):
+        container = self.add_container
+        widgets = [
+            self.add_title_label,
+            self.add_title,
+            self.add_type_label,
+            self.add_type,
+            self.add_priority_label,
+            self.add_priority,
+            self.add_who_label,
+            self.add_who,
+            self.add_assignee_label,
+            self.add_assignee,
+            self.add_start_label,
+            self.add_start,
+            self.add_deadline_label,
+            self.add_deadline,
+            self.add_description_label,
+            self.add_description,
+            self.add_button_row,
+        ]
+        for w in widgets:
+            w.grid_forget()
+
+        for idx in range(0, 20):
+            container.rowconfigure(idx, weight=0)
+
+        if mode == "narrow":
+            container.grid_columnconfigure(0, weight=1)
+            container.grid_columnconfigure(1, weight=0)
+            placements = [
+                (self.add_title_label, {"row": 0, "column": 0, "sticky": "w"}),
+                (self.add_title, {"row": 1, "column": 0, "sticky": "ew", "pady": (0, 8)}),
+                (self.add_type_label, {"row": 2, "column": 0, "sticky": "w"}),
+                (self.add_type, {"row": 3, "column": 0, "sticky": "ew", "pady": (0, 8)}),
+                (self.add_priority_label, {"row": 4, "column": 0, "sticky": "w"}),
+                (self.add_priority, {"row": 5, "column": 0, "sticky": "ew", "pady": (0, 8)}),
+                (self.add_who_label, {"row": 6, "column": 0, "sticky": "w"}),
+                (self.add_who, {"row": 7, "column": 0, "sticky": "ew", "pady": (0, 8)}),
+                (self.add_assignee_label, {"row": 8, "column": 0, "sticky": "w"}),
+                (self.add_assignee, {"row": 9, "column": 0, "sticky": "ew", "pady": (0, 8)}),
+                (self.add_start_label, {"row": 10, "column": 0, "sticky": "w"}),
+                (self.add_start, {"row": 11, "column": 0, "sticky": "ew", "pady": (0, 8)}),
+                (self.add_deadline_label, {"row": 12, "column": 0, "sticky": "w"}),
+                (self.add_deadline, {"row": 13, "column": 0, "sticky": "ew", "pady": (0, 8)}),
+                (self.add_description_label, {"row": 14, "column": 0, "sticky": "w"}),
+                (self.add_description, {"row": 15, "column": 0, "sticky": "nsew", "pady": (0, 8)}),
+                (self.add_button_row, {"row": 16, "column": 0, "sticky": "e"}),
+            ]
+            target_row = 15
+        else:
+            container.grid_columnconfigure(0, weight=1)
+            container.grid_columnconfigure(1, weight=1)
+            placements = [
+                (self.add_title_label, {"row": 0, "column": 0, "columnspan": 2, "sticky": "w"}),
+                (self.add_title, {"row": 1, "column": 0, "columnspan": 2, "sticky": "ew", "pady": (0, 8)}),
+                (self.add_type_label, {"row": 2, "column": 0, "sticky": "w"}),
+                (self.add_priority_label, {"row": 2, "column": 1, "sticky": "w"}),
+                (self.add_type, {"row": 3, "column": 0, "sticky": "ew", "pady": (0, 8)}),
+                (self.add_priority, {"row": 3, "column": 1, "sticky": "ew", "pady": (0, 8)}),
+                (self.add_who_label, {"row": 4, "column": 0, "sticky": "w"}),
+                (self.add_assignee_label, {"row": 4, "column": 1, "sticky": "w"}),
+                (self.add_who, {"row": 5, "column": 0, "sticky": "ew", "pady": (0, 8)}),
+                (self.add_assignee, {"row": 5, "column": 1, "sticky": "ew", "pady": (0, 8)}),
+                (self.add_start_label, {"row": 6, "column": 0, "sticky": "w"}),
+                (self.add_deadline_label, {"row": 6, "column": 1, "sticky": "w"}),
+                (self.add_start, {"row": 7, "column": 0, "sticky": "ew", "pady": (0, 8)}),
+                (self.add_deadline, {"row": 7, "column": 1, "sticky": "ew", "pady": (0, 8)}),
+                (self.add_description_label, {"row": 8, "column": 0, "columnspan": 2, "sticky": "w"}),
+                (self.add_description, {"row": 9, "column": 0, "columnspan": 2, "sticky": "nsew", "pady": (0, 8)}),
+                (self.add_button_row, {"row": 10, "column": 0, "columnspan": 2, "sticky": "e"}),
+            ]
+            target_row = 9
+
+        for widget, opts in placements:
+            widget.grid(**opts)
+
+        container.rowconfigure(target_row, weight=1)
+
+    def _build_bulk_tab(self):
+        container = ctk.CTkFrame(self.bulk_tab)
+        container.pack(fill="both", expand=True, padx=12, pady=12)
+        self.bulk_container = container
+
+        self.bulk_instruction_text = (
+            "You are the TaskFocus bulk-import assistant.\n"
+            "1. Read the notes I provide and identify every actionable task.\n"
+            "2. Decide the best Type (Make/Ask/Arrange/Control), priority, start date, and deadline."
+            " Use context or today's date when a start is missing, and leave fields blank if truly unknown.\n"
+            "3. Capture who asked for the task and the assignee whenever the information exists.\n"
+            "4. Create a short, informative Title and keep supporting details inside Description.\n\n"
+            "Return the tasks exactly in this format, one per line:\n"
+            "Type: Title — asked by <who asked> — assignee <assignee> — start <yyyy-mm-dd> — "
+            "deadline <yyyy-mm-dd> — priority <High|Medium|Low> — description <details>\n"
+            "Use yyyy-mm-dd dates (dd.mm.yyyy is also accepted on input). Title is required; omit an "
+            "optional segment entirely if the data is unavailable."
+        )
+
+        instruct_frame = ctk.CTkFrame(container)
+        instruct_frame.pack(fill="x", pady=(0, 12))
+        ctk.CTkLabel(
+            instruct_frame,
+            text="Bulk import instructions for AI assistant",
+            font=("Segoe UI", 14, "bold"),
+        ).pack(anchor="w", padx=4, pady=(4, 2))
+        self.bulk_instruction_label = ctk.CTkLabel(
+            instruct_frame,
+            text=self.bulk_instruction_text,
+            justify="left",
+            wraplength=760,
+        )
+        self.bulk_instruction_label.pack(anchor="w", padx=4, pady=(0, 6))
+        ctk.CTkButton(
+            instruct_frame,
+            text="Copy instructions",
+            command=self._copy_bulk_instructions,
+            width=160,
+        ).pack(anchor="w", padx=4)
+
+        self.bulk_form_help_text = (
+            "After the AI responds, paste the generated lines below. Each line can omit optional parts, "
+            "but the parser understands the same fields as the Add Task form: Title, Type, Priority, Who asked, "
+            "Assignee, Start Date, Deadline, and Description."
+        )
+        self.bulk_form_help_label = ctk.CTkLabel(
+            container,
+            text=self.bulk_form_help_text,
+            justify="left",
+            wraplength=760,
+        )
+        self.bulk_form_help_label.pack(anchor="w", pady=(0, 8))
+
+        self.bulk_text = ctk.CTkTextbox(container, height=320)
+        self.bulk_text.pack(fill="both", expand=True)
+
+        btns = ctk.CTkFrame(container, fg_color="transparent")
+        btns.pack(fill="x", pady=(8,0))
+        self.bulk_status = ctk.CTkLabel(btns, text="")
+        self.bulk_status.pack(side="left")
+        ctk.CTkButton(btns, text="Import", command=self._bulk_import).pack(side="right")
+
+    def _refresh_stats(self):
+        if not MATPLOTLIB_AVAILABLE or not getattr(self, "stats_container", None):
+            return
+        self._render_time_spent_chart()
+        self._render_burn_chart()
+
+    def _render_time_spent_chart(self):
+        if not MATPLOTLIB_AVAILABLE or not getattr(self, "time_chart_holder", None):
+            return
+        if self.time_canvas:
+            widget = self.time_canvas.get_tk_widget()
+            widget.destroy()
+            self.time_canvas = None
+        for child in list(self.time_chart_holder.winfo_children()):
+            child.destroy()
+
+        end = date.today()
+        start = end - timedelta(days=6)
+        day_range = [start + timedelta(days=i) for i in range(7)]
+        per_task: dict[str, defaultdict[date, int]] = {}
+
+        for task in self.store.data.get("tasks", []):
+            title = task.get("title") or "(untitled)"
+            for session in task.get("sessions", []):
+                when = parse_session_timestamp(session.get("timestamp"))
+                if not when:
+                    continue
+                day = when.date()
+                if day < start or day > end:
+                    continue
+                minutes = int(session.get("minutes", 0) or 0)
+                if minutes <= 0:
+                    continue
+                bucket = per_task.setdefault(title, defaultdict(int))
+                bucket[day] += minutes
+
+        totals = {title: sum(day_map.values()) for title, day_map in per_task.items() if day_map}
+        if not totals:
+            ctk.CTkLabel(
+                self.time_chart_holder,
+                text="No session data recorded in the last 7 days.",
+                text_color="#9CA3AF",
+            ).pack(pady=24)
+            return
+
+        sorted_totals = sorted(totals.items(), key=lambda item: item[1], reverse=True)
+        top_titles = [title for title, _ in sorted_totals[:5]]
+        if len(sorted_totals) > 5:
+            other_bucket: defaultdict[date, int] = defaultdict(int)
+            for title, day_map in per_task.items():
+                if title in top_titles:
+                    continue
+                for day, minutes in day_map.items():
+                    other_bucket[day] += minutes
+            if other_bucket:
+                per_task["Other"] = other_bucket
+                top_titles.append("Other")
+
+        x = list(range(len(day_range)))
+        bottoms = [0.0] * len(day_range)
+        prop_cycle = plt.rcParams.get(
+            "axes.prop_cycle",
+            plt.cycler(color=["#8B5CF6", "#22C55E", "#F97316", "#0EA5E9", "#FACC15"]),
+        )
+        base_colors = prop_cycle.by_key().get(
+            "color", ["#8B5CF6", "#22C55E", "#F97316", "#0EA5E9", "#FACC15"]
+        )
+        color_cycle = itertools.cycle(base_colors)
+
+        fig, ax = plt.subplots(figsize=(8, 4), dpi=100)
+        for title in top_titles:
+            day_map = per_task.get(title, {})
+            values = [day_map.get(day, 0) / 60 for day in day_range]
+            color = next(color_cycle)
+            ax.bar(x, values, bottom=bottoms, label=title, color=color, edgecolor="#0F172A", linewidth=0.3)
+            bottoms = [bottoms[i] + values[i] for i in range(len(bottoms))]
+
+        ax.set_ylabel("Hours", color="#E5E7EB")
+        ax.set_xticks(x)
+        ax.set_xticklabels([day.strftime("%a %d") for day in day_range], rotation=30, ha="right", color="#E5E7EB")
+        ax.tick_params(axis="y", colors="#E5E7EB")
+        ax.grid(axis="y", color="#374151", linestyle="--", alpha=0.4)
+        ax.set_ylim(bottom=0)
+        for spine in ax.spines.values():
+            spine.set_color("#374151")
+        ax.set_facecolor("#111827")
+        fig.patch.set_facecolor("#111827")
+        legend = ax.legend(loc="upper left", bbox_to_anchor=(1.02, 1), frameon=True)
+        if legend:
+            legend.get_frame().set_facecolor("#1F2937")
+            legend.get_frame().set_edgecolor("#4B5563")
+            for text in legend.get_texts():
+                text.set_color("#F9FAFB")
+        fig.tight_layout()
+
+        self.time_canvas = FigureCanvasTkAgg(fig, master=self.time_chart_holder)
+        self.time_canvas.draw()
+        widget = self.time_canvas.get_tk_widget()
+        widget.pack(fill="both", expand=True)
+        widget.configure(background="#111827", highlightthickness=0, borderwidth=0)
+        self._time_fig = fig
+
+    def _render_burn_chart(self):
+        if not MATPLOTLIB_AVAILABLE or not getattr(self, "burn_chart_holder", None):
+            return
+        if self.burn_canvas:
+            widget = self.burn_canvas.get_tk_widget()
+            widget.destroy()
+            self.burn_canvas = None
+        for child in list(self.burn_chart_holder.winfo_children()):
+            child.destroy()
+
+        tasks = self.store.data.get("tasks", [])
+        if not tasks:
+            ctk.CTkLabel(
+                self.burn_chart_holder,
+                text="No tasks tracked yet.",
+                text_color="#9CA3AF",
+            ).pack(pady=24)
+            return
+
+        end = date.today()
+        start = end - timedelta(days=6)
+        day_range = [start + timedelta(days=i) for i in range(7)]
+
+        created_dates: list[date] = []
+        completed_dates: list[date] = []
+        today_local = date.today()
+        for task in tasks:
+            created = iso_to_date(task.get("created_at")) or today_local
+            created_dates.append(created)
+            completed = iso_to_date(task.get("completed_at")) if task.get("completed_at") else None
+            if task.get("status") == "done" and not completed:
+                completed = today_local
+            if completed:
+                completed_dates.append(completed)
+
+        remaining_counts: list[int] = []
+        completed_counts: list[int] = []
+        for day in day_range:
+            created_total = sum(1 for c in created_dates if c <= day)
+            completed_total = sum(1 for c in completed_dates if c <= day)
+            remaining_counts.append(max(created_total - completed_total, 0))
+            completed_counts.append(completed_total)
+
+        fig, ax = plt.subplots(figsize=(8, 4), dpi=100)
+        x = list(range(len(day_range)))
+        ax.plot(x, remaining_counts, marker="o", color="#38BDF8", label="Remaining tasks")
+        ax.plot(x, completed_counts, marker="o", color="#22C55E", label="Completed tasks")
+        ax.fill_between(x, remaining_counts, color="#38BDF8", alpha=0.2)
+
+        ax.set_ylabel("Tasks", color="#E5E7EB")
+        ax.set_xticks(x)
+        ax.set_xticklabels([day.strftime("%a %d") for day in day_range], rotation=30, ha="right", color="#E5E7EB")
+        ax.tick_params(axis="y", colors="#E5E7EB")
+        ax.grid(axis="y", color="#374151", linestyle="--", alpha=0.4)
+        ax.set_ylim(bottom=0)
+        for spine in ax.spines.values():
+            spine.set_color("#374151")
+        ax.set_facecolor("#111827")
+        fig.patch.set_facecolor("#111827")
+        legend = ax.legend(loc="upper left", bbox_to_anchor=(1.02, 1), frameon=True)
+        if legend:
+            legend.get_frame().set_facecolor("#1F2937")
+            legend.get_frame().set_edgecolor("#4B5563")
+            for text in legend.get_texts():
+                text.set_color("#F9FAFB")
+        fig.tight_layout()
+
+        self.burn_canvas = FigureCanvasTkAgg(fig, master=self.burn_chart_holder)
+        self.burn_canvas.draw()
+        widget = self.burn_canvas.get_tk_widget()
+        widget.pack(fill="both", expand=True)
+        widget.configure(background="#111827", highlightthickness=0, borderwidth=0)
+        self._burn_fig = fig
+
+    def _initialize_responsive_layout(self):
+        width = max(self.winfo_width(), 1)
+        self._update_responsive_layout(width)
+
+    def _on_window_configure(self, event):
+        if event.widget is not self:
+            return
+        self._pending_width = event.width
+        if self._responsive_after:
+            try:
+                self.after_cancel(self._responsive_after)
+            except Exception:
+                pass
+        self._responsive_after = self.after(120, self._commit_responsive_update)
+
+    def _commit_responsive_update(self):
+        self._responsive_after = None
+        width = self._pending_width or self.winfo_width()
+        self._update_responsive_layout(max(width, 1))
+
+    def _update_responsive_layout(self, width: int):
+        mode = "narrow" if width < 900 else "wide"
+        if mode != self._layout_mode:
+            self._layout_mode = mode
+            self._layout_add_form(mode)
+
+        self._apply_scaling(width)
+
+        wrap = max(width - 260, 360)
+        if hasattr(self, "bulk_instruction_label"):
+            self.bulk_instruction_label.configure(wraplength=wrap)
+        if hasattr(self, "bulk_form_help_label"):
+            self.bulk_form_help_label.configure(wraplength=wrap)
+
+    def _apply_scaling(self, width: int):
+        # User feedback indicated that dynamic scaling at different widths made the
+        # interface feel unstable, so keep a consistent 1.0 scale regardless of the
+        # window size.
+        scale = 1.0
+
+        if self._widget_scale == scale:
+            return
+        self._widget_scale = scale
+        ctk.set_widget_scaling(scale)
+        try:
+            ctk.set_window_scaling(scale)
+        except AttributeError:
+            # Older CustomTkinter versions do not expose set_window_scaling
+            pass
+
+    # ----------------------- Actions -----------------------
+    def refresh_all(self):
+        self._refresh_people_options()
+        self._refresh_today_list()
+        self._refresh_all_list()
+        self.status_label.configure(text=f"Tasks: {len(self.store.data['tasks'])}")
+        self._refresh_stats()
+
+    def _refresh_today_list(self):
+        for w in self.today_list.winfo_children():
+            w.destroy()
+        tasks = self.store.eligible_today()
+        tasks.sort(key=sort_key)
+        # Show focused first
+        focused = [t for t in tasks if t.get("focus")]
+        others = [t for t in tasks if not t.get("focus")]
+
+        if focused:
+            ctk.CTkLabel(self.today_list, text="Focus ⭐", font=("Segoe UI", 16, "bold")).pack(anchor="w", pady=(4,4), padx=6)
+            for t in focused:
+                self._add_task_card(self.today_list, t)
+
+        ctk.CTkLabel(self.today_list, text="Available Today", font=("Segoe UI", 16, "bold")).pack(anchor="w", pady=(12,4), padx=6)
+        for t in others:
+            self._add_task_card(self.today_list, t)
+
+        if not tasks:
+            ctk.CTkLabel(self.today_list, text="No tasks available to start today.").pack(pady=12)
+
+    def _refresh_all_list(self):
+        for w in self.all_list.winfo_children():
+            w.destroy()
+        status = self.status_filter.get()
+        if status == "all":
+            tasks = self.store.list_tasks()
+        else:
+            tasks = self.store.list_tasks(status)
+        tasks.sort(key=sort_key)
+        for t in tasks:
+            self._add_task_card(self.all_list, t)
+        if not tasks:
+            ctk.CTkLabel(self.all_list, text="No tasks to show.").pack(pady=12)
+
+    def _add_task_card(self, parent, task: dict):
+        card = TaskCard(parent, task,
+                        on_edit=self._open_editor,
+                        on_done_toggle=self._toggle_done,
+                        on_focus_toggle=self._toggle_focus,
+                        on_start_timer=self._start_task_timer,
+                        on_log_time=self._log_manual_time)
+        card.pack(fill="x", padx=8, pady=8)
+
+    def _toggle_done(self, task):
+        new_status = "open" if task.get("status") == "done" else "done"
+        updates = {"status": new_status}
+        if new_status == "done":
+            updates["completed_at"] = datetime.now().isoformat(timespec="seconds")
+        else:
+            updates["completed_at"] = None
+        self.store.update_task(task["id"], updates)
+        self.refresh_all()
+
+    def _toggle_focus(self, task):
+        self.store.update_task(task["id"], {"focus": not bool(task.get("focus"))})
+        self.refresh_all()
+
+    def _open_editor(self, task):
+        def on_save(updated):
+            self.store.update_task(task["id"], updated)
+            self.refresh_all()
+        TaskEditor(self, task, on_save, self.store.get_people())
+
+    def _start_task_timer(self, task):
+        if self.timer_window and self.timer_window.winfo_exists():
+            messagebox.showinfo("Timer", "A timer is already running. Please finish or stop it before starting another.")
+            self.timer_window.focus()
+            return
+
+        def handle_complete(minutes):
+            self._handle_timer_completion(task.get("id"), minutes)
+
+        self.timer_window = PomodoroWindow(self, task, handle_complete, self._on_timer_closed)
+        self.timer_window.focus()
+
+    def _on_timer_closed(self):
+        self.timer_window = None
+
+    def _handle_timer_completion(self, task_id: int, minutes: int):
+        self._on_timer_closed()
+        self.bell()
+        task = next((t for t in self.store.data.get("tasks", []) if t.get("id") == task_id), None)
+        if not task:
+            messagebox.showinfo("Timer", "Task no longer exists.")
+            return
+        title = task.get("title", "Task")
+        messagebox.showinfo("Time's up!", f"{minutes} minute(s) completed for '{title}'.")
+        dialog = SessionLogDialog(
+            self,
+            title=f"Session recap — {title}",
+            preset_minutes=minutes,
+            allow_minutes_edit=True,
+            prompt="Describe what you accomplished during this focus session:",
+        )
+        result = dialog.show()
+        if result:
+            minutes_logged, note = result
+        else:
+            minutes_logged, note = minutes, ""
+        self.store.append_session(task_id, minutes_logged, note)
+        self.refresh_all()
+
+    def _log_manual_time(self, task):
+        task_id = task.get("id") if task else None
+        if not task_id:
+            return
+        title = task.get("title", "Task")
+        dialog = SessionLogDialog(
+            self,
+            title=f"Log time — {title}",
+            preset_minutes=None,
+            allow_minutes_edit=True,
+            prompt="Enter how long you worked (e.g. 90, 1:30, 1.5h) and describe what happened:",
+        )
+        result = dialog.show()
+        if not result:
+            return
+        minutes, note = result
+        self.store.append_session(task_id, minutes, note)
+        self.refresh_all()
+
+    def _clear_add_form(self):
+        self.add_title.delete(0, tk.END)
+        self.add_type.set(TASK_TYPES[0])
+        self.add_priority.set(PRIORITIES[1])
+        self.add_who.set("")
+        self.add_assignee.set("")
+        self.add_start.set_date(date.today())
+        self.add_deadline.set_date(date.today())
+        self.add_description.delete("1.0", tk.END)
+
+    def _add_task_from_form(self):
+        title = self.add_title.get().strip()
+        if not title:
+            messagebox.showwarning("Validation", "Title cannot be empty")
+            return
+        task = {
+            "title": title,
+            "type": self.add_type.get(),
+            "priority": self.add_priority.get(),
+            "who_asked": self.add_who.get().strip(),
+            "assignee": self.add_assignee.get().strip(),
+            "start_date": self.add_start.get_date().strftime('%Y-%m-%d'),
+            "deadline": self.add_deadline.get_date().strftime('%Y-%m-%d'),
+            "status": "open",
+            "focus": False,
+            "description": self.add_description.get("1.0", tk.END).strip(),
+        }
+        self.store.add_task(task)
+        self._clear_add_form()
+        self.refresh_all()
+        self.tabs.set("All Tasks")
+
+    def _bulk_import(self):
+        text = self.bulk_text.get("1.0", tk.END).strip()
+        if not text:
+            self.bulk_status.configure(text="Nothing to import.")
+            return
+        lines = [ln.strip() for ln in text.splitlines() if ln.strip()]
+        added = 0
+        for ln in lines:
+            task = self._parse_template_line(ln)
+            if task and task.get("title"):
+                self.store.add_task(task)
+                added += 1
+        self.bulk_status.configure(text=f"Imported {added} task(s).")
+        self.refresh_all()
+
+    def _parse_template_line(self, line: str) -> dict | None:
+        """Parse template lines like:
+        Make: Title — asked by Alex — start 2025-10-06 — deadline 2025-10-08 — priority High
+        Ask: Confirm PT rules — asked by Lena
+        """
+        # Allow hyphen forms: —, -, --
+        # Split head (type:title) and segments (key-value)
+        m = re.match(r"^\s*(\w+)\s*:\s*(.+)$", line)
+        if not m:
+            return None
+        ttype = m.group(1).strip().capitalize()
+        rest = m.group(2).strip()
+
+        # Split by em-dash or hyphen separators
+        parts = re.split(r"\s+[—\-]{1,2}\s+", rest)
+        title = parts[0].strip()
+        info = parts[1:]
+
+        who = ""
+        assignee = ""
+        start_s = today_str()
+        deadline_s = ""
+        pr = "Medium"
+        description = ""
+
+        for seg in info:
+            s = seg.strip()
+            # key: asked by
+            m1 = re.match(r"(?i)^asked\s+by\s*:?\s*(.+)$", s)
+            if m1:
+                who = m1.group(1).strip()
+                continue
+            # key: assignee / assigned to
+            m1b = re.match(r"(?i)^(assignee|assigned\s+to)\s*:?\s*(.+)$", s)
+            if m1b:
+                assignee = m1b.group(2).strip()
+                continue
+            # key: start date
+            m2 = re.match(r"(?i)^start\s*:?\s*(.+)$", s)
+            if m2:
+                d = parse_date(m2.group(1).strip())
+                if d:
+                    start_s = d.strftime('%Y-%m-%d')
+                continue
+            # key: deadline
+            m3 = re.match(r"(?i)^deadline\s*:?\s*(.+)$", s)
+            if m3:
+                d = parse_date(m3.group(1).strip())
+                if d:
+                    deadline_s = d.strftime('%Y-%m-%d')
+                continue
+            # key: priority
+            m4 = re.match(r"(?i)^priority\s*:?\s*(high|medium|low)$", s)
+            if m4:
+                pr = m4.group(1).capitalize()
+                continue
+            # key: description / notes
+            m5 = re.match(r"(?i)^(description|desc|notes?)\s*:?\s*(.+)$", s)
+            if m5:
+                description = m5.group(2).strip()
+                continue
+
+        if ttype not in TASK_TYPES:
+            ttype = TASK_TYPES[0]
+        if pr not in PRIORITIES:
+            pr = PRIORITIES[1]
+
+        return {
+            "title": title,
+            "type": ttype,
+            "priority": pr,
+            "who_asked": who,
+            "assignee": assignee,
+            "start_date": start_s,
+            "deadline": deadline_s,
+            "status": "open",
+            "focus": False,
+            "description": description,
+        }
+
+    def _copy_bulk_instructions(self):
+        try:
+            self.clipboard_clear()
+            self.clipboard_append(self.bulk_instruction_text)
+            self.bulk_status.configure(text="Instructions copied.")
+        except Exception:
+            self.bulk_status.configure(text="Unable to copy instructions.")
+
+    def _copy_bulk_instructions(self):
+        try:
+            self.clipboard_clear()
+            self.clipboard_append(self.bulk_instruction_text)
+            self.bulk_status.configure(text="Instructions copied.")
+        except Exception:
+            self.bulk_status.configure(text="Unable to copy instructions.")
+
+    def _copy_bulk_instructions(self):
+        try:
+            self.clipboard_clear()
+            self.clipboard_append(self.bulk_instruction_text)
+            self.bulk_status.configure(text="Instructions copied.")
+        except Exception:
+            self.bulk_status.configure(text="Unable to copy instructions.")
+
+    def _copy_bulk_instructions(self):
+        try:
+            self.clipboard_clear()
+            self.clipboard_append(self.bulk_instruction_text)
+            self.bulk_status.configure(text="Instructions copied.")
+        except Exception:
+            self.bulk_status.configure(text="Unable to copy instructions.")
+
+    def _copy_bulk_instructions(self):
+        try:
+            self.clipboard_clear()
+            self.clipboard_append(self.bulk_instruction_text)
+            self.bulk_status.configure(text="Instructions copied.")
+        except Exception:
+            self.bulk_status.configure(text="Unable to copy instructions.")
+
+    def _prompt_focus_selection(self):
+        tasks = self.store.eligible_today()
+        if not tasks:
+            # No eligible tasks; just set the meta date to avoid nagging
+            self.store.data["meta"]["last_focus_date"] = today_str()
+            self.store.save()
+            return
+        tasks.sort(key=sort_key)
+
+        def on_confirm(selected_ids: list[int]):
+            self.store.set_focus_for_today(selected_ids)
+            self.refresh_all()
+
+        FocusDialog(self, tasks, on_confirm)
+
+
+# -------------------------------
+# MAIN
+# -------------------------------
+if __name__ == "__main__":
+    ensure_dirs()
+    write_purple_theme_if_missing()
+
+    # Apply dark mode and theme
+    ctk.set_appearance_mode("dark")
+    try:
+        ctk.set_default_color_theme(THEME_FILE)
+    except Exception:
+        # Fallback to built-in if custom theme fails
+        ctk.set_default_color_theme("dark-blue")
+
+    store = TaskStore(DATA_FILE)
+    app = TaskFocusApp(store)
+    app.mainloop()