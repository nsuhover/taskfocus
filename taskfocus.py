--- conflicted
+++ resolved
@@ -1,2233 +1,1683 @@
-# TaskFocus — Dark GUI Task Manager (Dark Mode, Purple Accent)
-# -----------------------------------------------------------
-# Features (v1.0):
-#   • Dark GUI built with CustomTkinter (purple accent theme)
-#   • Persistent JSON storage at C:\\Users\\Public\\Documents\\tasks.json
-#   • Tabs: Today, All Tasks, Add Task, Bulk Import
-#   • "Today" shows tasks that can be started (start_date <= today), sorted by
-#       Priority (High→Medium→Low), Deadline (soonest first), Start Date
-#   • New-day focus dialog: choose which tasks to focus on today (⭐)
-#   • Edit and mark as done manually; toggle Focus status
-#   • Scrollable task lists
-#   • tkcalendar DateEntry for Start Date / Deadline pickers
-#
-# Usage:
-#   pip install customtkinter tkcalendar
-#   python taskfocus.py
-#
-# Notes:
-#   • All comments and strings are in English, as requested.
-#   • You can customize defaults in the CONFIG section.
-
-<<<<<<< HEAD
-import json
-import os
-import sys
-import re
-from datetime import datetime, date
-
-import tkinter as tk
-from tkinter import messagebox, simpledialog
-=======
-import json
-import os
-import sys
-import re
-from datetime import datetime, date
-
-import tkinter as tk
-from tkinter import messagebox, simpledialog
->>>>>>> 05f4a694
-
-try:
-    import customtkinter as ctk
-except ImportError:
-    print("Please install customtkinter: pip install customtkinter")
-    raise
-
-try:
-    from tkcalendar import DateEntry
-except ImportError:
-    print("Please install tkcalendar: pip install tkcalendar")
-    raise
-
-# -------------------------------
-# CONFIG
-# -------------------------------
-DATA_DIR = r"C:\\Users\\Public\\Documents"  # persistent location
-DATA_FILE = os.path.join(DATA_DIR, "tasks.json")
-THEME_FILE = os.path.join(DATA_DIR, "taskfocus_purple_theme.json")
-APP_TITLE = "TaskFocus"
-
-TASK_TYPES = ["Make", "Ask", "Arrange", "Control"]
-PRIORITIES = ["High", "Medium", "Low"]
-STATUSES = ["open", "done"]
-
-# -------------------------------
-# Helpers
-# -------------------------------
-
-def ensure_dirs():
-    os.makedirs(DATA_DIR, exist_ok=True)
-
-
-def write_purple_theme_if_missing():
-    """Create a minimal CustomTkinter theme JSON with purple accent."""
-    if os.path.exists(THEME_FILE):
-        return
-    theme = {
-        "_name": "taskfocus-purple",
-        "CTk": {
-            "fg_color": ["#1F1F1F", "#1F1F1F"],
-            "top_fg_color": ["#1A1A1A", "#1A1A1A"],
-            "text_color": ["#111111", "#F1F1F1"],
-            "text_color_disabled": ["#8A8A8A", "#6D6D6D"],
-            "scaling": 1.0,
-            "corner_radius": 12
-        },
-        "CTkButton": {
-            "corner_radius": 10,
-            "border_width": 0,
-            "fg_color": ["#8B5CF6", "#6D28D9"],
-            "hover_color": ["#7C3AED", "#5B21B6"],
-            "text_color": ["#FFFFFF", "#FFFFFF"],
-            "text_color_disabled": ["#8A8A8A", "#6D6D6D"]
-        },
-        "CTkFrame": {
-            "corner_radius": 16,
-            "border_width": 0,
-            "fg_color": ["#262626", "#262626"],
-            "top_fg_color": ["#1F1F1F", "#1F1F1F"]
-        },
-        "CTkEntry": {
-            "corner_radius": 8,
-            "border_width": 0,
-            "fg_color": ["#2C2C2C", "#2C2C2C"],
-            "border_color": ["#3F3F46", "#3F3F46"],
-            "text_color": ["#E5E7EB", "#E5E7EB"],
-            "placeholder_text_color": ["#9CA3AF", "#9CA3AF"]
-        },
-        "CTkOptionMenu": {
-            "corner_radius": 8,
-            "fg_color": ["#3B3B3B", "#3B3B3B"],
-            "button_color": ["#8B5CF6", "#6D28D9"],
-            "button_hover_color": ["#7C3AED", "#5B21B6"],
-            "text_color": ["#E5E7EB", "#E5E7EB"],
-            "dropdown_color": ["#2C2C2C", "#2C2C2C"],
-            "dropdown_text_color": ["#E5E7EB", "#E5E7EB"]
-        },
-        "CTkScrollableFrame": {
-            "label_text_color": ["#E5E7EB", "#E5E7EB"],
-            "fg_color": ["#1F1F1F", "#1F1F1F"],
-            "top_fg_color": ["#1F1F1F", "#1F1F1F"]
-        },
-        "CTkLabel": {
-            "text_color": ["#E5E7EB", "#E5E7EB"]
-        },
-        "CTkCheckBox": {
-            "border_color": ["#8B5CF6", "#6D28D9"],
-            "fg_color": ["#8B5CF6", "#6D28D9"],
-            "hover_color": ["#7C3AED", "#5B21B6"],
-            "text_color": ["#E5E7EB", "#E5E7EB"]
-        }
-    }
-    with open(THEME_FILE, "w", encoding="utf-8") as f:
-        json.dump(theme, f, indent=2)
-
-
-def parse_date(s: str):
-    if not s:
-        return None
-    try:
-        return datetime.strptime(s, "%Y-%m-%d").date()
-    except ValueError:
-        try:
-            return datetime.strptime(s, "%d.%m.%Y").date()  # alternative format
-        except ValueError:
-            return None
-
-
-def today_str():
-    return date.today().strftime("%Y-%m-%d")
-
-
-PRIORITY_ORDER = {"High": 0, "Medium": 1, "Low": 2}
-
-
-def sort_key(task: dict):
-    pr = PRIORITY_ORDER.get(task.get("priority", "Medium"), 1)
-    # Missing/invalid deadlines go to the end
-    dl = parse_date(task.get("deadline", "")) or date(9999, 12, 31)
-    sd = parse_date(task.get("start_date", "")) or date(9999, 12, 31)
-    created = None
-    try:
-        created = datetime.fromisoformat(task.get("created_at", ""))
-    except Exception:
-        created = datetime(2099, 1, 1)
-    return (pr, dl, sd, created)
-
-
-# -------------------------------
-# Storage
-# -------------------------------
-<<<<<<< HEAD
-class TaskStore:
-    def __init__(self, path):
-        self.path = path
-        self.data = {"tasks": [], "meta": {"last_focus_date": None, "people": []}}
-        self.load()
-
-    def load(self):
-        ensure_dirs()
-        if not os.path.exists(self.path):
-            self.save()
-        try:
-            with open(self.path, "r", encoding="utf-8") as f:
-                self.data = json.load(f)
-            # Backward compatibility
-            if "meta" not in self.data:
-                self.data["meta"] = {"last_focus_date": None, "people": []}
-            if "people" not in self.data.get("meta", {}):
-                self.data["meta"]["people"] = []
-            # Ensure defaults on old tasks
-            for task in self.data.get("tasks", []):
-                self._ensure_task_defaults(task)
-                self.register_people(task.get("who_asked"), task.get("assignee"))
-        except Exception:
-            # Create fresh if corrupted
-            self.data = {"tasks": [], "meta": {"last_focus_date": None, "people": []}}
-            self.save()
-
-    def save(self):
-        ensure_dirs()
-        with open(self.path, "w", encoding="utf-8") as f:
-            json.dump(self.data, f, indent=2, ensure_ascii=False)
-
-    # --- Task operations ---
-    def _ensure_task_defaults(self, task: dict):
-        task.setdefault("description", "")
-        task.setdefault("assignee", "")
-        task.setdefault("time_spent_minutes", 0)
-        task.setdefault("sessions", [])
-        return task
-
-    def _next_id(self) -> int:
-        if not self.data["tasks"]:
-            return 1
-        return max(t.get("id", 0) for t in self.data["tasks"]) + 1
-
-    def add_task(self, task: dict) -> dict:
-        task = task.copy()
-        task.setdefault("id", self._next_id())
-        task.setdefault("type", "Make")
-        task.setdefault("priority", "Medium")
-        task.setdefault("who_asked", "")
-        task.setdefault("start_date", today_str())
-        task.setdefault("deadline", "")
-        task.setdefault("status", "open")
-        task.setdefault("focus", False)
-        task.setdefault("created_at", datetime.now().isoformat(timespec="seconds"))
-        self.data["tasks"].append(self._ensure_task_defaults(task))
-        self.register_people(task.get("who_asked"), task.get("assignee"))
-        self.save()
-        return task
-
-    def update_task(self, task_id: int, updates: dict):
-        for t in self.data["tasks"]:
-            if t.get("id") == task_id:
-                t.update(updates)
-                self._ensure_task_defaults(t)
-                self.register_people(t.get("who_asked"), t.get("assignee"))
-                self.save()
-                return t
-        return None
-=======
-class TaskStore:
-    def __init__(self, path):
-        self.path = path
-        self.data = {"tasks": [], "meta": {"last_focus_date": None, "people": []}}
-        self.load()
-
-    def load(self):
-        ensure_dirs()
-        if not os.path.exists(self.path):
-            self.save()
-        try:
-            with open(self.path, "r", encoding="utf-8") as f:
-                self.data = json.load(f)
-            # Backward compatibility
-            if "meta" not in self.data:
-                self.data["meta"] = {"last_focus_date": None, "people": []}
-            if "people" not in self.data.get("meta", {}):
-                self.data["meta"]["people"] = []
-            # Ensure defaults on old tasks
-            for task in self.data.get("tasks", []):
-                self._ensure_task_defaults(task)
-                self.register_people(task.get("who_asked"), task.get("assignee"))
-        except Exception:
-            # Create fresh if corrupted
-            self.data = {"tasks": [], "meta": {"last_focus_date": None, "people": []}}
-            self.save()
-
-    def save(self):
-        ensure_dirs()
-        with open(self.path, "w", encoding="utf-8") as f:
-            json.dump(self.data, f, indent=2, ensure_ascii=False)
-
-    # --- Task operations ---
-    def _ensure_task_defaults(self, task: dict):
-        task.setdefault("description", "")
-        task.setdefault("assignee", "")
-        task.setdefault("time_spent_minutes", 0)
-        task.setdefault("sessions", [])
-        return task
-
-    def _next_id(self) -> int:
-        if not self.data["tasks"]:
-            return 1
-        return max(t.get("id", 0) for t in self.data["tasks"]) + 1
-
-    def add_task(self, task: dict) -> dict:
-        task = task.copy()
-        task.setdefault("id", self._next_id())
-        task.setdefault("type", "Make")
-        task.setdefault("priority", "Medium")
-        task.setdefault("who_asked", "")
-        task.setdefault("start_date", today_str())
-        task.setdefault("deadline", "")
-        task.setdefault("status", "open")
-        task.setdefault("focus", False)
-        task.setdefault("created_at", datetime.now().isoformat(timespec="seconds"))
-        self.data["tasks"].append(self._ensure_task_defaults(task))
-        self.register_people(task.get("who_asked"), task.get("assignee"))
-        self.save()
-        return task
-
-    def update_task(self, task_id: int, updates: dict):
-        for t in self.data["tasks"]:
-            if t.get("id") == task_id:
-                t.update(updates)
-                self._ensure_task_defaults(t)
-                self.register_people(t.get("who_asked"), t.get("assignee"))
-                self.save()
-                return t
-        return None
->>>>>>> 05f4a694
-
-    def delete_task(self, task_id: int):
-        self.data["tasks"] = [t for t in self.data["tasks"] if t.get("id") != task_id]
-        self.save()
-
-    def list_tasks(self, status: str | None = None):
-        tasks = list(self.data["tasks"])
-        if status in STATUSES:
-            tasks = [t for t in tasks if t.get("status") == status]
-        return tasks
-
-    def register_people(self, *names: str | None):
-        names_clean = [n.strip() for n in names if n and n.strip()]
-        if not names_clean:
-            return
-        current = set(self.data.get("meta", {}).get("people", []))
-        updated = False
-        for name in names_clean:
-            if name not in current:
-                current.add(name)
-                updated = True
-        if updated:
-            self.data["meta"]["people"] = sorted(current)
-
-    def get_people(self) -> list[str]:
-        return list(self.data.get("meta", {}).get("people", []))
-
-    def append_session(self, task_id: int, minutes: int, note: str):
-        for t in self.data.get("tasks", []):
-            if t.get("id") == task_id:
-                self._ensure_task_defaults(t)
-                timestamp = datetime.now().strftime("%Y-%m-%d %H:%M")
-                session_entry = {
-                    "timestamp": timestamp,
-                    "minutes": minutes,
-                    "note": note,
-                }
-                t["sessions"].append(session_entry)
-                t["time_spent_minutes"] = int(t.get("time_spent_minutes", 0)) + int(minutes)
-                addition = f"[{timestamp}] ({minutes} min)"
-                if note:
-                    addition += f" {note}"
-                existing = t.get("description", "").rstrip()
-                if existing:
-                    new_desc = existing + "\n" + addition
-                else:
-                    new_desc = addition
-                t["description"] = new_desc
-                self.save()
-                return session_entry
-        return None
-
-    def register_people(self, *names: str | None):
-        names_clean = [n.strip() for n in names if n and n.strip()]
-        if not names_clean:
-            return
-        current = set(self.data.get("meta", {}).get("people", []))
-        updated = False
-        for name in names_clean:
-            if name not in current:
-                current.add(name)
-                updated = True
-        if updated:
-            self.data["meta"]["people"] = sorted(current)
-
-    def get_people(self) -> list[str]:
-        return list(self.data.get("meta", {}).get("people", []))
-
-    def append_session(self, task_id: int, minutes: int, note: str):
-        for t in self.data.get("tasks", []):
-            if t.get("id") == task_id:
-                self._ensure_task_defaults(t)
-                timestamp = datetime.now().strftime("%Y-%m-%d %H:%M")
-                session_entry = {
-                    "timestamp": timestamp,
-                    "minutes": minutes,
-                    "note": note,
-                }
-                t["sessions"].append(session_entry)
-                t["time_spent_minutes"] = int(t.get("time_spent_minutes", 0)) + int(minutes)
-                addition = f"[{timestamp}] ({minutes} min)"
-                if note:
-                    addition += f" {note}"
-                existing = t.get("description", "").rstrip()
-                if existing:
-                    new_desc = existing + "\n" + addition
-                else:
-                    new_desc = addition
-                t["description"] = new_desc
-                self.save()
-                return session_entry
-        return None
-
-    def register_people(self, *names: str | None):
-        names_clean = [n.strip() for n in names if n and n.strip()]
-        if not names_clean:
-            return
-        current = set(self.data.get("meta", {}).get("people", []))
-        updated = False
-        for name in names_clean:
-            if name not in current:
-                current.add(name)
-                updated = True
-        if updated:
-            self.data["meta"]["people"] = sorted(current)
-
-    def get_people(self) -> list[str]:
-        return list(self.data.get("meta", {}).get("people", []))
-
-    def append_session(self, task_id: int, minutes: int, note: str):
-        for t in self.data.get("tasks", []):
-            if t.get("id") == task_id:
-                self._ensure_task_defaults(t)
-                timestamp = datetime.now().strftime("%Y-%m-%d %H:%M")
-                session_entry = {
-                    "timestamp": timestamp,
-                    "minutes": minutes,
-                    "note": note,
-                }
-                t["sessions"].append(session_entry)
-                t["time_spent_minutes"] = int(t.get("time_spent_minutes", 0)) + int(minutes)
-                addition = f"[{timestamp}] ({minutes} min)"
-                if note:
-                    addition += f" {note}"
-                existing = t.get("description", "").rstrip()
-                if existing:
-                    new_desc = existing + "\n" + addition
-                else:
-                    new_desc = addition
-                t["description"] = new_desc
-                self.save()
-                return session_entry
-        return None
-
-    def register_people(self, *names: str | None):
-        names_clean = [n.strip() for n in names if n and n.strip()]
-        if not names_clean:
-            return
-        current = set(self.data.get("meta", {}).get("people", []))
-        updated = False
-        for name in names_clean:
-            if name not in current:
-                current.add(name)
-                updated = True
-        if updated:
-            self.data["meta"]["people"] = sorted(current)
-
-    def get_people(self) -> list[str]:
-        return list(self.data.get("meta", {}).get("people", []))
-
-    def append_session(self, task_id: int, minutes: int, note: str):
-        for t in self.data.get("tasks", []):
-            if t.get("id") == task_id:
-                self._ensure_task_defaults(t)
-                timestamp = datetime.now().strftime("%Y-%m-%d %H:%M")
-                session_entry = {
-                    "timestamp": timestamp,
-                    "minutes": minutes,
-                    "note": note,
-                }
-                t["sessions"].append(session_entry)
-                t["time_spent_minutes"] = int(t.get("time_spent_minutes", 0)) + int(minutes)
-                addition = f"[{timestamp}] ({minutes} min)"
-                if note:
-                    addition += f" {note}"
-                existing = t.get("description", "").rstrip()
-                if existing:
-                    new_desc = existing + "\n" + addition
-                else:
-                    new_desc = addition
-                t["description"] = new_desc
-                self.save()
-                return session_entry
-        return None
-
-    def register_people(self, *names: str | None):
-        names_clean = [n.strip() for n in names if n and n.strip()]
-        if not names_clean:
-            return
-        current = set(self.data.get("meta", {}).get("people", []))
-        updated = False
-        for name in names_clean:
-            if name not in current:
-                current.add(name)
-                updated = True
-        if updated:
-            self.data["meta"]["people"] = sorted(current)
-
-    def get_people(self) -> list[str]:
-        return list(self.data.get("meta", {}).get("people", []))
-
-    def append_session(self, task_id: int, minutes: int, note: str):
-        for t in self.data.get("tasks", []):
-            if t.get("id") == task_id:
-                self._ensure_task_defaults(t)
-                timestamp = datetime.now().strftime("%Y-%m-%d %H:%M")
-                session_entry = {
-                    "timestamp": timestamp,
-                    "minutes": minutes,
-                    "note": note,
-                }
-                t["sessions"].append(session_entry)
-                t["time_spent_minutes"] = int(t.get("time_spent_minutes", 0)) + int(minutes)
-                addition = f"[{timestamp}] ({minutes} min)"
-                if note:
-                    addition += f" {note}"
-                existing = t.get("description", "").rstrip()
-                if existing:
-                    new_desc = existing + "\n" + addition
-                else:
-                    new_desc = addition
-                t["description"] = new_desc
-                self.save()
-                return session_entry
-        return None
-
-    def eligible_today(self):
-        today = date.today()
-        return [
-            t for t in self.data["tasks"]
-            if t.get("status") == "open" and (parse_date(t.get("start_date", "")) or date(1970,1,1)) <= today
-        ]
-
-    def focused_today(self):
-        return [t for t in self.eligible_today() if t.get("focus") is True]
-
-    def clear_focus(self):
-        for t in self.data["tasks"]:
-            if t.get("focus"):
-                t["focus"] = False
-        self.save()
-
-    def set_focus_for_today(self, selected_ids: list[int]):
-        # Clear previous focuses, then set for selected ones
-        self.clear_focus()
-        for t in self.data["tasks"]:
-            if t.get("id") in selected_ids and t.get("status") == "open":
-                t["focus"] = True
-        self.data["meta"]["last_focus_date"] = today_str()
-        self.save()
-
-
-# -------------------------------
-# GUI Components
-# -------------------------------
-<<<<<<< HEAD
-class TaskCard(ctk.CTkFrame):
-    def __init__(self, master, task: dict, on_edit, on_done_toggle, on_focus_toggle, on_start_timer):
-        super().__init__(master)
-        self.task = task
-        self.on_edit = on_edit
-        self.on_done_toggle = on_done_toggle
-        self.on_focus_toggle = on_focus_toggle
-        self.on_start_timer = on_start_timer
-
-        # Left labels container
-        left = ctk.CTkFrame(self, fg_color="transparent")
-        left.grid(row=0, column=0, sticky="w", padx=(12, 6), pady=12)
-=======
-class TaskCard(ctk.CTkFrame):
-    def __init__(self, master, task: dict, on_edit, on_done_toggle, on_focus_toggle, on_start_timer):
-        super().__init__(master)
-        self.task = task
-        self.on_edit = on_edit
-        self.on_done_toggle = on_done_toggle
-        self.on_focus_toggle = on_focus_toggle
-        self.on_start_timer = on_start_timer
-
-        # Left labels container
-        left = ctk.CTkFrame(self, fg_color="transparent")
-        left.grid(row=0, column=0, sticky="w", padx=(12, 6), pady=12)
->>>>>>> 05f4a694
-
-        title_row = ctk.CTkFrame(left, fg_color="transparent")
-        title_row.pack(anchor="w")
-
-        focus_prefix = "⭐ " if task.get("focus") else ""
-        self.title_label = ctk.CTkLabel(title_row, text=f"{focus_prefix}{task.get('title','(no title)')}", font=("Segoe UI", 16, "bold"))
-        self.title_label.pack(side="left", padx=(0, 6))
-
-        # Priority badge
-        pr = task.get("priority", "Medium")
-        pr_color = {
-            "High": "#F97316",  # orange
-            "Medium": "#A78BFA",  # purple-light
-            "Low": "#64748B"     # slate
-        }.get(pr, "#A78BFA")
-<<<<<<< HEAD
-        # Padding the badge text itself keeps spacing without unsupported pad options.
-        pr_badge = ctk.CTkLabel(
-            title_row,
-            text=f" {pr} ",
-            fg_color=pr_color,
-            text_color="#000000",
-            corner_radius=8,
-        )
-        pr_badge.pack(side="left", pady=2)
-=======
-        # Padding the badge text itself keeps spacing without unsupported pad options.
-        pr_badge = ctk.CTkLabel(
-            title_row,
-            text=f" {pr} ",
-            fg_color=pr_color,
-            text_color="#000000",
-            corner_radius=8,
-        )
-        pr_badge.pack(side="left", pady=2)
->>>>>>> 05f4a694
-
-        # Meta line
-        meta = []
-        ttype = task.get("type")
-        if ttype:
-            meta.append(f"Type: {ttype}")
-<<<<<<< HEAD
-        who = task.get("who_asked")
-        if who:
-            meta.append(f"Asked by: {who}")
-        assignee = task.get("assignee")
-        if assignee:
-            meta.append(f"Assignee: {assignee}")
-        minutes = int(task.get("time_spent_minutes", 0) or 0)
-        if minutes:
-            hours, mins = divmod(minutes, 60)
-            if hours:
-                time_text = f"{hours}h {mins}m" if mins else f"{hours}h"
-            else:
-                time_text = f"{mins}m"
-            meta.append(f"Time spent: {time_text}")
-        sd = task.get("start_date") or "—"
-        dl = task.get("deadline") or "—"
-=======
-        who = task.get("who_asked")
-        if who:
-            meta.append(f"Asked by: {who}")
-        assignee = task.get("assignee")
-        if assignee:
-            meta.append(f"Assignee: {assignee}")
-        minutes = int(task.get("time_spent_minutes", 0) or 0)
-        if minutes:
-            hours, mins = divmod(minutes, 60)
-            if hours:
-                time_text = f"{hours}h {mins}m" if mins else f"{hours}h"
-            else:
-                time_text = f"{mins}m"
-            meta.append(f"Time spent: {time_text}")
-        sd = task.get("start_date") or "—"
-        dl = task.get("deadline") or "—"
->>>>>>> 05f4a694
-        # Overdue visual hint
-        overdue = False
-        if task.get("status") == "open" and parse_date(task.get("deadline", "")):
-            if parse_date(task.get("deadline")) < date.today():
-                overdue = True
-        dl_text = f"Due: {dl}"
-        if overdue:
-            dl_text += "  (OVERDUE)"
-<<<<<<< HEAD
-        top_line = " | ".join(meta)
-        if top_line:
-            meta_text = f"{top_line}\nStart: {sd} | {dl_text}"
-        else:
-            meta_text = f"Start: {sd} | {dl_text}"
-        meta_line = ctk.CTkLabel(left, text=meta_text, justify="left")
-        meta_line.pack(anchor="w", pady=(6, 0))
-
-        # Right buttons
-        btns = ctk.CTkFrame(self, fg_color="transparent")
-        btns.grid(row=0, column=1, sticky="e", padx=(6, 12), pady=12)
-
-        focus_text = "Unfocus" if task.get("focus") else "Focus ⭐"
-        self.focus_btn = ctk.CTkButton(btns, text=focus_text, command=lambda: self.on_focus_toggle(task))
-        self.focus_btn.pack(side="left", padx=6)
-
-        self.timer_btn = ctk.CTkButton(btns, text="Start Timer", command=lambda: self.on_start_timer(task))
-        self.timer_btn.pack(side="left", padx=6)
-
-        self.edit_btn = ctk.CTkButton(btns, text="Edit", command=lambda: self.on_edit(task))
-        self.edit_btn.pack(side="left", padx=6)
-=======
-        top_line = " | ".join(meta)
-        if top_line:
-            meta_text = f"{top_line}\nStart: {sd} | {dl_text}"
-        else:
-            meta_text = f"Start: {sd} | {dl_text}"
-        meta_line = ctk.CTkLabel(left, text=meta_text, justify="left")
-        meta_line.pack(anchor="w", pady=(6, 0))
-
-        # Right buttons
-        btns = ctk.CTkFrame(self, fg_color="transparent")
-        btns.grid(row=0, column=1, sticky="e", padx=(6, 12), pady=12)
-
-        focus_text = "Unfocus" if task.get("focus") else "Focus ⭐"
-        self.focus_btn = ctk.CTkButton(btns, text=focus_text, command=lambda: self.on_focus_toggle(task))
-        self.focus_btn.pack(side="left", padx=6)
-
-        self.timer_btn = ctk.CTkButton(btns, text="Start Timer", command=lambda: self.on_start_timer(task))
-        self.timer_btn.pack(side="left", padx=6)
-
-        self.edit_btn = ctk.CTkButton(btns, text="Edit", command=lambda: self.on_edit(task))
-        self.edit_btn.pack(side="left", padx=6)
->>>>>>> 05f4a694
-
-        done_text = "Mark Open" if task.get("status") == "done" else "Mark Done"
-        self.done_btn = ctk.CTkButton(btns, text=done_text, command=lambda: self.on_done_toggle(task))
-        self.done_btn.pack(side="left", padx=6)
-
-        self.grid_columnconfigure(0, weight=1)
-
-
-<<<<<<< HEAD
-class TaskEditor(ctk.CTkToplevel):
-    def __init__(self, master, task: dict, on_save, people: list[str]):
-        super().__init__(master)
-        self.title("Edit Task")
-        self.geometry("620x640")
-        self.resizable(True, True)
-        self.task = task.copy()
-        self.on_save = on_save
-        initial_people = {p for p in people if p}
-        initial_people.update({task.get("who_asked", ""), task.get("assignee", "")})
-        self.people = sorted({p for p in initial_people if p})
-
-        container = ctk.CTkFrame(self)
-        container.pack(fill="both", expand=True, padx=16, pady=16)
-
-        # Title
-        ctk.CTkLabel(container, text="Title").grid(row=0, column=0, sticky="w", pady=(0,4))
-        self.title_entry = ctk.CTkEntry(container)
-        self.title_entry.grid(row=1, column=0, columnspan=2, sticky="ew", pady=(0,8))
-        self.title_entry.insert(0, task.get("title", ""))
-=======
-class TaskEditor(ctk.CTkToplevel):
-    def __init__(self, master, task: dict, on_save, people: list[str]):
-        super().__init__(master)
-        self.title("Edit Task")
-        self.geometry("620x640")
-        self.resizable(True, True)
-        self.task = task.copy()
-        self.on_save = on_save
-        initial_people = {p for p in people if p}
-        initial_people.update({task.get("who_asked", ""), task.get("assignee", "")})
-        self.people = sorted({p for p in initial_people if p})
-
-        container = ctk.CTkFrame(self)
-        container.pack(fill="both", expand=True, padx=16, pady=16)
-
-        # Title
-        ctk.CTkLabel(container, text="Title").grid(row=0, column=0, sticky="w", pady=(0,4))
-        self.title_entry = ctk.CTkEntry(container)
-        self.title_entry.grid(row=1, column=0, columnspan=2, sticky="ew", pady=(0,8))
-        self.title_entry.insert(0, task.get("title", ""))
->>>>>>> 05f4a694
-
-        # Type + Priority
-        ctk.CTkLabel(container, text="Type").grid(row=2, column=0, sticky="w")
-        self.type_menu = ctk.CTkOptionMenu(container, values=TASK_TYPES)
-        self.type_menu.grid(row=3, column=0, sticky="ew", pady=(0,8))
-        self.type_menu.set(task.get("type", TASK_TYPES[0]))
-
-        ctk.CTkLabel(container, text="Priority").grid(row=2, column=1, sticky="w")
-        self.pr_menu = ctk.CTkOptionMenu(container, values=PRIORITIES)
-        self.pr_menu.grid(row=3, column=1, sticky="ew", pady=(0,8))
-        self.pr_menu.set(task.get("priority", PRIORITIES[1]))
-
-<<<<<<< HEAD
-        # Who asked & Assignee
-        ctk.CTkLabel(container, text="Who asked").grid(row=4, column=0, sticky="w")
-        self.who_entry = ctk.CTkComboBox(container, values=self._people_values(), justify="left")
-        self.who_entry.grid(row=5, column=0, sticky="ew", pady=(0,8))
-        self.who_entry.set(task.get("who_asked", ""))
-
-        ctk.CTkLabel(container, text="Assignee").grid(row=4, column=1, sticky="w")
-        self.assignee_entry = ctk.CTkComboBox(container, values=self._people_values(), justify="left")
-        self.assignee_entry.grid(row=5, column=1, sticky="ew", pady=(0,8))
-        self.assignee_entry.set(task.get("assignee", ""))
-
-        # Start & Deadline (tkcalendar)
-        ctk.CTkLabel(container, text="Start Date").grid(row=6, column=0, sticky="w")
-        self.start_date = DateEntry(container, date_pattern='yyyy-mm-dd', width=18)
-        self.start_date.grid(row=7, column=0, sticky="ew", pady=(0,8))
-        sd = parse_date(task.get("start_date", "")) or date.today()
-        self.start_date.set_date(sd)
-
-        ctk.CTkLabel(container, text="Deadline").grid(row=6, column=1, sticky="w")
-        self.deadline = DateEntry(container, date_pattern='yyyy-mm-dd', width=18)
-        self.deadline.grid(row=7, column=1, sticky="ew", pady=(0,8))
-        dl = parse_date(task.get("deadline", "")) or date.today()
-        self.deadline.set_date(dl)
-
-        # Description
-        ctk.CTkLabel(container, text="Description").grid(row=8, column=0, columnspan=2, sticky="w")
-        self.description_box = ctk.CTkTextbox(container, height=160)
-        self.description_box.grid(row=9, column=0, columnspan=2, sticky="nsew", pady=(0,8))
-        self.description_box.insert("1.0", task.get("description", ""))
-
-        # Session history (read-only)
-        ctk.CTkLabel(container, text="Session history").grid(row=10, column=0, columnspan=2, sticky="w")
-        self.history_box = ctk.CTkTextbox(container, height=140)
-        self.history_box.grid(row=11, column=0, columnspan=2, sticky="nsew", pady=(0,8))
-        self.history_box.insert("1.0", self._format_sessions(task))
-        self.history_box.configure(state="disabled")
-
-        # Status + Focus
-        ctk.CTkLabel(container, text="Status").grid(row=12, column=0, sticky="w")
-        self.status_menu = ctk.CTkOptionMenu(container, values=STATUSES)
-        self.status_menu.grid(row=13, column=0, sticky="ew", pady=(0,8))
-        self.status_menu.set(task.get("status", "open"))
-
-        self.focus_var = tk.BooleanVar(value=task.get("focus", False))
-        self.focus_chk = ctk.CTkCheckBox(container, text="Focus for Today", variable=self.focus_var)
-        self.focus_chk.grid(row=13, column=1, sticky="w")
-
-        # Buttons
-        btns = ctk.CTkFrame(container, fg_color="transparent")
-        btns.grid(row=14, column=0, columnspan=2, sticky="e", pady=(8,0))
-        ctk.CTkButton(btns, text="Cancel", command=self.destroy).pack(side="right", padx=6)
-        ctk.CTkButton(btns, text="Save", command=self._save).pack(side="right", padx=6)
-
-        container.columnconfigure(0, weight=1)
-        container.columnconfigure(1, weight=1)
-        container.rowconfigure(9, weight=1)
-        container.rowconfigure(11, weight=1)
-
-    def _save(self):
-        updated = {
-            "title": self.title_entry.get().strip(),
-            "type": self.type_menu.get(),
-            "priority": self.pr_menu.get(),
-            "who_asked": self.who_entry.get().strip(),
-            "assignee": self.assignee_entry.get().strip(),
-            "start_date": self.start_date.get_date().strftime('%Y-%m-%d'),
-            "deadline": self.deadline.get_date().strftime('%Y-%m-%d'),
-            "status": self.status_menu.get(),
-            "focus": bool(self.focus_var.get()),
-            "description": self.description_box.get("1.0", tk.END).strip(),
-        }
-        if not updated["title"]:
-            messagebox.showwarning("Validation", "Title cannot be empty")
-            return
-        self.on_save(updated)
-        self.destroy()
-
-    def _people_values(self) -> list[str]:
-        return [""] + self.people
-
-    def _format_sessions(self, task: dict) -> str:
-        sessions = task.get("sessions") or []
-        if not sessions:
-            return "No sessions recorded yet."
-        lines = []
-        for session in sessions:
-            ts = session.get("timestamp", "?")
-            minutes = session.get("minutes", 0)
-            note = session.get("note", "")
-            line = f"{ts} — {minutes} min"
-            if note:
-                line += f": {note}"
-            lines.append(line)
-        return "\n".join(lines)
-
-
-class PomodoroWindow(ctk.CTkToplevel):
-    def __init__(self, master, task: dict, on_complete, on_close):
-        super().__init__(master)
-        self.title(f"Timer — {task.get('title', 'Task')}")
-        self.geometry("360x260")
-        self.resizable(False, False)
-        self.on_complete = on_complete
-        self.on_close = on_close
-        self._after_id = None
-        self._timer_running = False
-        self._total_minutes = 0
-        self._remaining_seconds = 0
-
-        self.label = ctk.CTkLabel(self, text=f"Task: {task.get('title', '(no title)')}", wraplength=320)
-        self.label.pack(pady=(16, 8), padx=16)
-
-        entry_frame = ctk.CTkFrame(self, fg_color="transparent")
-        entry_frame.pack(pady=(0, 12))
-        ctk.CTkLabel(entry_frame, text="Minutes to focus:").pack(side="left", padx=(0, 8))
-        self.minutes_var = tk.StringVar(value="25")
-        self.minutes_entry = ctk.CTkEntry(entry_frame, textvariable=self.minutes_var, width=80)
-        self.minutes_entry.pack(side="left")
-
-        self.timer_label = ctk.CTkLabel(self, text="00:00", font=("Segoe UI", 28, "bold"))
-        self.timer_label.pack(pady=(0, 12))
-
-        btn_frame = ctk.CTkFrame(self, fg_color="transparent")
-        btn_frame.pack(pady=(0, 16))
-        self.start_btn = ctk.CTkButton(btn_frame, text="Start", command=self._start_timer)
-        self.start_btn.pack(side="left", padx=6)
-        self.stop_btn = ctk.CTkButton(btn_frame, text="Stop", command=self._stop_timer, state="disabled")
-        self.stop_btn.pack(side="left", padx=6)
-
-        self.protocol("WM_DELETE_WINDOW", self._on_close_request)
-
-    def _start_timer(self):
-        if self._timer_running:
-            return
-        try:
-            minutes = int(self.minutes_var.get())
-        except (TypeError, ValueError):
-            messagebox.showwarning("Timer", "Please enter a valid number of minutes.")
-            return
-        if minutes <= 0:
-            messagebox.showwarning("Timer", "Minutes must be greater than zero.")
-            return
-        self._total_minutes = minutes
-        self._remaining_seconds = minutes * 60
-        self._timer_running = True
-        self.start_btn.configure(state="disabled")
-        self.stop_btn.configure(state="normal")
-        self.minutes_entry.configure(state="disabled")
-        self._tick()
-
-    def _tick(self):
-        mins, secs = divmod(self._remaining_seconds, 60)
-        self.timer_label.configure(text=f"{mins:02d}:{secs:02d}")
-        if self._remaining_seconds <= 0:
-            self._finish_timer()
-            return
-        self._remaining_seconds -= 1
-        self._after_id = self.after(1000, self._tick)
-
-    def _finish_timer(self):
-        self._timer_running = False
-        if self._after_id:
-            self.after_cancel(self._after_id)
-            self._after_id = None
-        self.start_btn.configure(state="normal")
-        self.stop_btn.configure(state="disabled")
-        self.minutes_entry.configure(state="normal")
-        if self.on_complete:
-            self.on_complete(self._total_minutes)
-        self._cleanup_and_close()
-
-    def _stop_timer(self):
-        if self._after_id:
-            self.after_cancel(self._after_id)
-            self._after_id = None
-        self._timer_running = False
-        self.start_btn.configure(state="normal")
-        self.stop_btn.configure(state="disabled")
-        self.minutes_entry.configure(state="normal")
-        self._cleanup_and_close()
-
-    def _on_close_request(self):
-        if self._timer_running and not messagebox.askyesno("Stop timer?", "Timer is still running. Stop it?"):
-            return
-        self._stop_timer()
-
-    def _cleanup_and_close(self):
-        if self._after_id:
-            self.after_cancel(self._after_id)
-            self._after_id = None
-        self._timer_running = False
-        if self.on_close:
-            self.on_close()
-        if self.winfo_exists():
-            super().destroy()
-=======
-        # Who asked & Assignee
-        ctk.CTkLabel(container, text="Who asked").grid(row=4, column=0, sticky="w")
-        self.who_entry = ctk.CTkComboBox(container, values=self._people_values(), justify="left")
-        self.who_entry.grid(row=5, column=0, sticky="ew", pady=(0,8))
-        self.who_entry.set(task.get("who_asked", ""))
-
-        ctk.CTkLabel(container, text="Assignee").grid(row=4, column=1, sticky="w")
-        self.assignee_entry = ctk.CTkComboBox(container, values=self._people_values(), justify="left")
-        self.assignee_entry.grid(row=5, column=1, sticky="ew", pady=(0,8))
-        self.assignee_entry.set(task.get("assignee", ""))
-
-        # Start & Deadline (tkcalendar)
-        ctk.CTkLabel(container, text="Start Date").grid(row=6, column=0, sticky="w")
-        self.start_date = DateEntry(container, date_pattern='yyyy-mm-dd', width=18)
-        self.start_date.grid(row=7, column=0, sticky="ew", pady=(0,8))
-        sd = parse_date(task.get("start_date", "")) or date.today()
-        self.start_date.set_date(sd)
-
-        ctk.CTkLabel(container, text="Deadline").grid(row=6, column=1, sticky="w")
-        self.deadline = DateEntry(container, date_pattern='yyyy-mm-dd', width=18)
-        self.deadline.grid(row=7, column=1, sticky="ew", pady=(0,8))
-        dl = parse_date(task.get("deadline", "")) or date.today()
-        self.deadline.set_date(dl)
-
-        # Description
-        ctk.CTkLabel(container, text="Description").grid(row=8, column=0, columnspan=2, sticky="w")
-        self.description_box = ctk.CTkTextbox(container, height=160)
-        self.description_box.grid(row=9, column=0, columnspan=2, sticky="nsew", pady=(0,8))
-        self.description_box.insert("1.0", task.get("description", ""))
-
-        # Session history (read-only)
-        ctk.CTkLabel(container, text="Session history").grid(row=10, column=0, columnspan=2, sticky="w")
-        self.history_box = ctk.CTkTextbox(container, height=140)
-        self.history_box.grid(row=11, column=0, columnspan=2, sticky="nsew", pady=(0,8))
-        self.history_box.insert("1.0", self._format_sessions(task))
-        self.history_box.configure(state="disabled")
-
-        # Status + Focus
-        ctk.CTkLabel(container, text="Status").grid(row=12, column=0, sticky="w")
-        self.status_menu = ctk.CTkOptionMenu(container, values=STATUSES)
-        self.status_menu.grid(row=13, column=0, sticky="ew", pady=(0,8))
-        self.status_menu.set(task.get("status", "open"))
-
-        self.focus_var = tk.BooleanVar(value=task.get("focus", False))
-        self.focus_chk = ctk.CTkCheckBox(container, text="Focus for Today", variable=self.focus_var)
-        self.focus_chk.grid(row=13, column=1, sticky="w")
-
-        # Buttons
-        btns = ctk.CTkFrame(container, fg_color="transparent")
-        btns.grid(row=14, column=0, columnspan=2, sticky="e", pady=(8,0))
-        ctk.CTkButton(btns, text="Cancel", command=self.destroy).pack(side="right", padx=6)
-        ctk.CTkButton(btns, text="Save", command=self._save).pack(side="right", padx=6)
-
-        container.columnconfigure(0, weight=1)
-        container.columnconfigure(1, weight=1)
-        container.rowconfigure(9, weight=1)
-        container.rowconfigure(11, weight=1)
-
-    def _save(self):
-        updated = {
-            "title": self.title_entry.get().strip(),
-            "type": self.type_menu.get(),
-            "priority": self.pr_menu.get(),
-            "who_asked": self.who_entry.get().strip(),
-            "assignee": self.assignee_entry.get().strip(),
-            "start_date": self.start_date.get_date().strftime('%Y-%m-%d'),
-            "deadline": self.deadline.get_date().strftime('%Y-%m-%d'),
-            "status": self.status_menu.get(),
-            "focus": bool(self.focus_var.get()),
-            "description": self.description_box.get("1.0", tk.END).strip(),
-        }
-        if not updated["title"]:
-            messagebox.showwarning("Validation", "Title cannot be empty")
-            return
-        self.on_save(updated)
-        self.destroy()
->>>>>>> 05f4a694
-
-    def _people_values(self) -> list[str]:
-        return [""] + self.people
-
-    def _format_sessions(self, task: dict) -> str:
-        sessions = task.get("sessions") or []
-        if not sessions:
-            return "No sessions recorded yet."
-        lines = []
-        for session in sessions:
-            ts = session.get("timestamp", "?")
-            minutes = session.get("minutes", 0)
-            note = session.get("note", "")
-            line = f"{ts} — {minutes} min"
-            if note:
-                line += f": {note}"
-            lines.append(line)
-        return "\n".join(lines)
-
-
-class PomodoroWindow(ctk.CTkToplevel):
-    def __init__(self, master, task: dict, on_complete, on_close):
-        super().__init__(master)
-        self.title(f"Timer — {task.get('title', 'Task')}")
-        self.geometry("360x260")
-        self.resizable(False, False)
-        self.on_complete = on_complete
-        self.on_close = on_close
-        self._after_id = None
-        self._timer_running = False
-        self._total_minutes = 0
-        self._remaining_seconds = 0
-
-        self.label = ctk.CTkLabel(self, text=f"Task: {task.get('title', '(no title)')}", wraplength=320)
-        self.label.pack(pady=(16, 8), padx=16)
-
-        entry_frame = ctk.CTkFrame(self, fg_color="transparent")
-        entry_frame.pack(pady=(0, 12))
-        ctk.CTkLabel(entry_frame, text="Minutes to focus:").pack(side="left", padx=(0, 8))
-        self.minutes_var = tk.StringVar(value="25")
-        self.minutes_entry = ctk.CTkEntry(entry_frame, textvariable=self.minutes_var, width=80)
-        self.minutes_entry.pack(side="left")
-
-        self.timer_label = ctk.CTkLabel(self, text="00:00", font=("Segoe UI", 28, "bold"))
-        self.timer_label.pack(pady=(0, 12))
-
-        btn_frame = ctk.CTkFrame(self, fg_color="transparent")
-        btn_frame.pack(pady=(0, 16))
-        self.start_btn = ctk.CTkButton(btn_frame, text="Start", command=self._start_timer)
-        self.start_btn.pack(side="left", padx=6)
-        self.stop_btn = ctk.CTkButton(btn_frame, text="Stop", command=self._stop_timer, state="disabled")
-        self.stop_btn.pack(side="left", padx=6)
-
-        self.protocol("WM_DELETE_WINDOW", self._on_close_request)
-
-    def _start_timer(self):
-        if self._timer_running:
-            return
-        try:
-            minutes = int(self.minutes_var.get())
-        except (TypeError, ValueError):
-            messagebox.showwarning("Timer", "Please enter a valid number of minutes.")
-            return
-        if minutes <= 0:
-            messagebox.showwarning("Timer", "Minutes must be greater than zero.")
-            return
-        self._total_minutes = minutes
-        self._remaining_seconds = minutes * 60
-        self._timer_running = True
-        self.start_btn.configure(state="disabled")
-        self.stop_btn.configure(state="normal")
-        self.minutes_entry.configure(state="disabled")
-        self._tick()
-
-    def _tick(self):
-        mins, secs = divmod(self._remaining_seconds, 60)
-        self.timer_label.configure(text=f"{mins:02d}:{secs:02d}")
-        if self._remaining_seconds <= 0:
-            self._finish_timer()
-            return
-        self._remaining_seconds -= 1
-        self._after_id = self.after(1000, self._tick)
-
-    def _finish_timer(self):
-        self._timer_running = False
-        if self._after_id:
-            self.after_cancel(self._after_id)
-            self._after_id = None
-        self.start_btn.configure(state="normal")
-        self.stop_btn.configure(state="disabled")
-        self.minutes_entry.configure(state="normal")
-        if self.on_complete:
-            self.on_complete(self._total_minutes)
-        self._cleanup_and_close()
-
-    def _stop_timer(self):
-        if self._after_id:
-            self.after_cancel(self._after_id)
-            self._after_id = None
-        self._timer_running = False
-        self.start_btn.configure(state="normal")
-        self.stop_btn.configure(state="disabled")
-        self.minutes_entry.configure(state="normal")
-        self._cleanup_and_close()
-
-    def _on_close_request(self):
-        if self._timer_running and not messagebox.askyesno("Stop timer?", "Timer is still running. Stop it?"):
-            return
-        self._stop_timer()
-
-    def _cleanup_and_close(self):
-        if self._after_id:
-            self.after_cancel(self._after_id)
-            self._after_id = None
-        self._timer_running = False
-        if self.on_close:
-            self.on_close()
-        if self.winfo_exists():
-            super().destroy()
-
-    def _people_values(self) -> list[str]:
-        return [""] + self.people
-
-    def _format_sessions(self, task: dict) -> str:
-        sessions = task.get("sessions") or []
-        if not sessions:
-            return "No sessions recorded yet."
-        lines = []
-        for session in sessions:
-            ts = session.get("timestamp", "?")
-            minutes = session.get("minutes", 0)
-            note = session.get("note", "")
-            line = f"{ts} — {minutes} min"
-            if note:
-                line += f": {note}"
-            lines.append(line)
-        return "\n".join(lines)
-
-
-class PomodoroWindow(ctk.CTkToplevel):
-    def __init__(self, master, task: dict, on_complete, on_close):
-        super().__init__(master)
-        self.title(f"Timer — {task.get('title', 'Task')}")
-        self.geometry("360x260")
-        self.resizable(False, False)
-        self.on_complete = on_complete
-        self.on_close = on_close
-        self._after_id = None
-        self._timer_running = False
-        self._total_minutes = 0
-        self._remaining_seconds = 0
-
-        self.label = ctk.CTkLabel(self, text=f"Task: {task.get('title', '(no title)')}", wraplength=320)
-        self.label.pack(pady=(16, 8), padx=16)
-
-        entry_frame = ctk.CTkFrame(self, fg_color="transparent")
-        entry_frame.pack(pady=(0, 12))
-        ctk.CTkLabel(entry_frame, text="Minutes to focus:").pack(side="left", padx=(0, 8))
-        self.minutes_var = tk.StringVar(value="25")
-        self.minutes_entry = ctk.CTkEntry(entry_frame, textvariable=self.minutes_var, width=80)
-        self.minutes_entry.pack(side="left")
-
-        self.timer_label = ctk.CTkLabel(self, text="00:00", font=("Segoe UI", 28, "bold"))
-        self.timer_label.pack(pady=(0, 12))
-
-        btn_frame = ctk.CTkFrame(self, fg_color="transparent")
-        btn_frame.pack(pady=(0, 16))
-        self.start_btn = ctk.CTkButton(btn_frame, text="Start", command=self._start_timer)
-        self.start_btn.pack(side="left", padx=6)
-        self.stop_btn = ctk.CTkButton(btn_frame, text="Stop", command=self._stop_timer, state="disabled")
-        self.stop_btn.pack(side="left", padx=6)
-
-        self.protocol("WM_DELETE_WINDOW", self._on_close_request)
-
-    def _start_timer(self):
-        if self._timer_running:
-            return
-        try:
-            minutes = int(self.minutes_var.get())
-        except (TypeError, ValueError):
-            messagebox.showwarning("Timer", "Please enter a valid number of minutes.")
-            return
-        if minutes <= 0:
-            messagebox.showwarning("Timer", "Minutes must be greater than zero.")
-            return
-        self._total_minutes = minutes
-        self._remaining_seconds = minutes * 60
-        self._timer_running = True
-        self.start_btn.configure(state="disabled")
-        self.stop_btn.configure(state="normal")
-        self.minutes_entry.configure(state="disabled")
-        self._tick()
-
-    def _tick(self):
-        mins, secs = divmod(self._remaining_seconds, 60)
-        self.timer_label.configure(text=f"{mins:02d}:{secs:02d}")
-        if self._remaining_seconds <= 0:
-            self._finish_timer()
-            return
-        self._remaining_seconds -= 1
-        self._after_id = self.after(1000, self._tick)
-
-    def _finish_timer(self):
-        self._timer_running = False
-        if self._after_id:
-            self.after_cancel(self._after_id)
-            self._after_id = None
-        self.start_btn.configure(state="normal")
-        self.stop_btn.configure(state="disabled")
-        self.minutes_entry.configure(state="normal")
-        if self.on_complete:
-            self.on_complete(self._total_minutes)
-        self._cleanup_and_close()
-
-    def _stop_timer(self):
-        if self._after_id:
-            self.after_cancel(self._after_id)
-            self._after_id = None
-        self._timer_running = False
-        self.start_btn.configure(state="normal")
-        self.stop_btn.configure(state="disabled")
-        self.minutes_entry.configure(state="normal")
-        self._cleanup_and_close()
-
-    def _on_close_request(self):
-        if self._timer_running and not messagebox.askyesno("Stop timer?", "Timer is still running. Stop it?"):
-            return
-        self._stop_timer()
-
-    def _cleanup_and_close(self):
-        if self._after_id:
-            self.after_cancel(self._after_id)
-            self._after_id = None
-        self._timer_running = False
-        if self.on_close:
-            self.on_close()
-        if self.winfo_exists():
-            super().destroy()
-
-
-class FocusDialog(ctk.CTkToplevel):
-    def __init__(self, master, tasks_sorted, on_confirm):
-        super().__init__(master)
-        self.title("Select Today's Focus Tasks")
-        self.geometry("720x520")
-        self.resizable(True, True)
-        self.on_confirm = on_confirm
-
-        ctk.CTkLabel(self, text="Good day! Select tasks to focus on today (⭐)", font=("Segoe UI", 16, "bold")).pack(pady=(12,6))
-
-        self.vars = []
-        self.ids = []
-
-        sf = ctk.CTkScrollableFrame(self)
-        sf.pack(fill="both", expand=True, padx=12, pady=12)
-
-        # Pre-select top 3
-        preselect_ids = [t.get("id") for t in tasks_sorted[:3]]
-
-        for t in tasks_sorted:
-            var = tk.BooleanVar(value=(t.get("id") in preselect_ids))
-            row = ctk.CTkFrame(sf)
-            row.pack(fill="x", pady=6)
-            cb = ctk.CTkCheckBox(row, text=f"[{t.get('priority')}] {t.get('title')} (Due: {t.get('deadline') or '—'})", variable=var)
-            cb.pack(side="left", padx=6)
-            self.vars.append(var)
-            self.ids.append(t.get("id"))
-
-        btns = ctk.CTkFrame(self, fg_color="transparent")
-        btns.pack(fill="x", pady=(0,12))
-        ctk.CTkButton(btns, text="Skip Today", command=self._skip).pack(side="left", padx=8)
-        ctk.CTkButton(btns, text="Confirm", command=self._confirm).pack(side="right", padx=8)
-
-    def _confirm(self):
-        selected = [tid for tid, v in zip(self.ids, self.vars) if v.get()]
-        self.on_confirm(selected)
-        self.destroy()
-
-    def _skip(self):
-        self.on_confirm([])
-        self.destroy()
-
-
-class TaskFocusApp(ctk.CTk):
-<<<<<<< HEAD
-    def __init__(self, store: TaskStore):
-        super().__init__()
-        self.store = store
-        self.title(APP_TITLE)
-        self.geometry("1100x750")
-        self.minsize(720, 520)
-        self.people_options = self.store.get_people()
-        self.timer_window = None
-        self._layout_mode: str | None = None
-        self._widget_scale: float | None = None
-        self._responsive_after: str | None = None
-        self._pending_width: int | None = None
-
-        self.bind("<Configure>", self._on_window_configure)
-
-        # App header
-=======
-    def __init__(self, store: TaskStore):
-        super().__init__()
-        self.store = store
-        self.title(APP_TITLE)
-        self.geometry("1100x750")
-        self.minsize(950, 600)
-        self.people_options = self.store.get_people()
-        self.timer_window = None
-
-        # App header
->>>>>>> 05f4a694
-        header = ctk.CTkFrame(self)
-        header.pack(fill="x", padx=16, pady=(16,8))
-        ctk.CTkLabel(header, text="🟣 TaskFocus", font=("Segoe UI", 20, "bold")).pack(side="left")
-        self.status_label = ctk.CTkLabel(header, text="")
-        self.status_label.pack(side="right")
-
-        # Tabs
-        self.tabs = ctk.CTkTabview(self)
-        self.tabs.pack(fill="both", expand=True, padx=16, pady=(8,16))
-        self.today_tab = self.tabs.add("Today's Tasks")
-        self.all_tab = self.tabs.add("All Tasks")
-        self.add_tab = self.tabs.add("Add Task")
-        self.bulk_tab = self.tabs.add("Bulk Import")
-
-        # Build each tab
-        self._build_today_tab()
-        self._build_all_tab()
-        self._build_add_tab()
-        self._build_bulk_tab()
-
-        # Initial refresh
-        self.refresh_all()
-
-        # Ask focus if new day
-        last = self.store.data.get("meta", {}).get("last_focus_date")
-        if last != today_str():
-            self._prompt_focus_selection()
-
-<<<<<<< HEAD
-        # Start on Today's tab
-        self.tabs.set("Today's Tasks")
-
-        # Apply responsive layout/sizing after widgets are drawn
-        self.after(150, self._initialize_responsive_layout)
-
-    # ----------------------- UI Builders -----------------------
-    def _people_option_values(self) -> list[str]:
-        return [""] + sorted({p for p in self.people_options if p})
-
-    def _refresh_people_options(self):
-        self.people_options = self.store.get_people()
-        values = self._people_option_values()
-        if hasattr(self, "add_who"):
-            self.add_who.configure(values=values)
-        if hasattr(self, "add_assignee"):
-            self.add_assignee.configure(values=values)
-
-    def _build_today_tab(self):
-        # Top bar
-=======
-        # Start on Today's tab
-        self.tabs.set("Today's Tasks")
-
-    # ----------------------- UI Builders -----------------------
-    def _people_option_values(self) -> list[str]:
-        return [""] + sorted({p for p in self.people_options if p})
-
-    def _refresh_people_options(self):
-        self.people_options = self.store.get_people()
-        values = self._people_option_values()
-        if hasattr(self, "add_who"):
-            self.add_who.configure(values=values)
-        if hasattr(self, "add_assignee"):
-            self.add_assignee.configure(values=values)
-
-    def _build_today_tab(self):
-        # Top bar
->>>>>>> 05f4a694
-        top = ctk.CTkFrame(self.today_tab)
-        top.pack(fill="x", pady=(8,8))
-        ctk.CTkLabel(top, text="Tasks that can be started today (open status)").pack(side="left", padx=6)
-        ctk.CTkButton(top, text="Refresh", command=self.refresh_all).pack(side="right", padx=6)
-
-        # Scrollable list
-        self.today_list = ctk.CTkScrollableFrame(self.today_tab)
-        self.today_list.pack(fill="both", expand=True)
-
-    def _build_all_tab(self):
-        # Filters bar
-        bar = ctk.CTkFrame(self.all_tab)
-        bar.pack(fill="x", pady=(8,8))
-        ctk.CTkLabel(bar, text="Status:").pack(side="left", padx=(8,4))
-        self.status_filter = ctk.CTkOptionMenu(bar, values=["all"] + STATUSES, command=lambda _=None: self._refresh_all_list())
-        self.status_filter.pack(side="left")
-        self.status_filter.set("all")
-
-        ctk.CTkButton(bar, text="Refresh", command=self._refresh_all_list).pack(side="right", padx=6)
-
-        # List
-        self.all_list = ctk.CTkScrollableFrame(self.all_tab)
-        self.all_list.pack(fill="both", expand=True)
-
-<<<<<<< HEAD
-    def _build_add_tab(self):
-        container = ctk.CTkFrame(self.add_tab)
-        container.pack(fill="both", expand=True, padx=12, pady=12)
-        self.add_container = container
-
-        self.add_title_label = ctk.CTkLabel(container, text="Title")
-        self.add_title = ctk.CTkEntry(container)
-
-        self.add_type_label = ctk.CTkLabel(container, text="Type")
-        self.add_type = ctk.CTkOptionMenu(container, values=TASK_TYPES)
-        self.add_type.set(TASK_TYPES[0])
-
-        self.add_priority_label = ctk.CTkLabel(container, text="Priority")
-        self.add_priority = ctk.CTkOptionMenu(container, values=PRIORITIES)
-        self.add_priority.set(PRIORITIES[1])
-
-        self.add_who_label = ctk.CTkLabel(container, text="Who asked")
-        self.add_who = ctk.CTkComboBox(container, values=self._people_option_values(), justify="left")
-        self.add_who.set("")
-
-        self.add_assignee_label = ctk.CTkLabel(container, text="Assignee")
-        self.add_assignee = ctk.CTkComboBox(container, values=self._people_option_values(), justify="left")
-        self.add_assignee.set("")
-
-        self.add_start_label = ctk.CTkLabel(container, text="Start Date")
-        self.add_start = DateEntry(container, date_pattern='yyyy-mm-dd', width=18)
-        self.add_start.set_date(date.today())
-
-        self.add_deadline_label = ctk.CTkLabel(container, text="Deadline")
-        self.add_deadline = DateEntry(container, date_pattern='yyyy-mm-dd', width=18)
-        self.add_deadline.set_date(date.today())
-
-        self.add_description_label = ctk.CTkLabel(container, text="Description")
-        self.add_description = ctk.CTkTextbox(container, height=160)
-
-        self.add_button_row = ctk.CTkFrame(container, fg_color="transparent")
-        ctk.CTkButton(self.add_button_row, text="Clear", command=self._clear_add_form).pack(side="left", padx=6)
-        ctk.CTkButton(self.add_button_row, text="Add Task", command=self._add_task_from_form).pack(side="left", padx=6)
-
-        container.columnconfigure(0, weight=1)
-        container.columnconfigure(1, weight=1)
-
-        self._layout_add_form("wide")
-
-    def _layout_add_form(self, mode: str):
-        container = self.add_container
-        widgets = [
-            self.add_title_label,
-            self.add_title,
-            self.add_type_label,
-            self.add_type,
-            self.add_priority_label,
-            self.add_priority,
-            self.add_who_label,
-            self.add_who,
-            self.add_assignee_label,
-            self.add_assignee,
-            self.add_start_label,
-            self.add_start,
-            self.add_deadline_label,
-            self.add_deadline,
-            self.add_description_label,
-            self.add_description,
-            self.add_button_row,
-        ]
-        for w in widgets:
-            w.grid_forget()
-
-        for idx in range(0, 20):
-            container.rowconfigure(idx, weight=0)
-
-        if mode == "narrow":
-            container.grid_columnconfigure(0, weight=1)
-            container.grid_columnconfigure(1, weight=0)
-            placements = [
-                (self.add_title_label, {"row": 0, "column": 0, "sticky": "w"}),
-                (self.add_title, {"row": 1, "column": 0, "sticky": "ew", "pady": (0, 8)}),
-                (self.add_type_label, {"row": 2, "column": 0, "sticky": "w"}),
-                (self.add_type, {"row": 3, "column": 0, "sticky": "ew", "pady": (0, 8)}),
-                (self.add_priority_label, {"row": 4, "column": 0, "sticky": "w"}),
-                (self.add_priority, {"row": 5, "column": 0, "sticky": "ew", "pady": (0, 8)}),
-                (self.add_who_label, {"row": 6, "column": 0, "sticky": "w"}),
-                (self.add_who, {"row": 7, "column": 0, "sticky": "ew", "pady": (0, 8)}),
-                (self.add_assignee_label, {"row": 8, "column": 0, "sticky": "w"}),
-                (self.add_assignee, {"row": 9, "column": 0, "sticky": "ew", "pady": (0, 8)}),
-                (self.add_start_label, {"row": 10, "column": 0, "sticky": "w"}),
-                (self.add_start, {"row": 11, "column": 0, "sticky": "ew", "pady": (0, 8)}),
-                (self.add_deadline_label, {"row": 12, "column": 0, "sticky": "w"}),
-                (self.add_deadline, {"row": 13, "column": 0, "sticky": "ew", "pady": (0, 8)}),
-                (self.add_description_label, {"row": 14, "column": 0, "sticky": "w"}),
-                (self.add_description, {"row": 15, "column": 0, "sticky": "nsew", "pady": (0, 8)}),
-                (self.add_button_row, {"row": 16, "column": 0, "sticky": "e"}),
-            ]
-            target_row = 15
-        else:
-            container.grid_columnconfigure(0, weight=1)
-            container.grid_columnconfigure(1, weight=1)
-            placements = [
-                (self.add_title_label, {"row": 0, "column": 0, "columnspan": 2, "sticky": "w"}),
-                (self.add_title, {"row": 1, "column": 0, "columnspan": 2, "sticky": "ew", "pady": (0, 8)}),
-                (self.add_type_label, {"row": 2, "column": 0, "sticky": "w"}),
-                (self.add_priority_label, {"row": 2, "column": 1, "sticky": "w"}),
-                (self.add_type, {"row": 3, "column": 0, "sticky": "ew", "pady": (0, 8)}),
-                (self.add_priority, {"row": 3, "column": 1, "sticky": "ew", "pady": (0, 8)}),
-                (self.add_who_label, {"row": 4, "column": 0, "sticky": "w"}),
-                (self.add_assignee_label, {"row": 4, "column": 1, "sticky": "w"}),
-                (self.add_who, {"row": 5, "column": 0, "sticky": "ew", "pady": (0, 8)}),
-                (self.add_assignee, {"row": 5, "column": 1, "sticky": "ew", "pady": (0, 8)}),
-                (self.add_start_label, {"row": 6, "column": 0, "sticky": "w"}),
-                (self.add_deadline_label, {"row": 6, "column": 1, "sticky": "w"}),
-                (self.add_start, {"row": 7, "column": 0, "sticky": "ew", "pady": (0, 8)}),
-                (self.add_deadline, {"row": 7, "column": 1, "sticky": "ew", "pady": (0, 8)}),
-                (self.add_description_label, {"row": 8, "column": 0, "columnspan": 2, "sticky": "w"}),
-                (self.add_description, {"row": 9, "column": 0, "columnspan": 2, "sticky": "nsew", "pady": (0, 8)}),
-                (self.add_button_row, {"row": 10, "column": 0, "columnspan": 2, "sticky": "e"}),
-            ]
-            target_row = 9
-
-        for widget, opts in placements:
-            widget.grid(**opts)
-
-        container.rowconfigure(target_row, weight=1)
-
-    def _build_bulk_tab(self):
-        container = ctk.CTkFrame(self.bulk_tab)
-        container.pack(fill="both", expand=True, padx=12, pady=12)
-        self.bulk_container = container
-
-        self.bulk_instruction_text = (
-            "You are the TaskFocus bulk-import assistant.\n"
-            "1. Read the notes I provide and identify every actionable task.\n"
-            "2. Decide the best Type (Make/Ask/Arrange/Control), priority, start date, and deadline."
-            " Use context or today's date when a start is missing, and leave fields blank if truly unknown.\n"
-            "3. Capture who asked for the task and the assignee whenever the information exists.\n"
-            "4. Create a short, informative Title and keep supporting details inside Description.\n\n"
-            "Return the tasks exactly in this format, one per line:\n"
-            "Type: Title — asked by <who asked> — assignee <assignee> — start <yyyy-mm-dd> — "
-            "deadline <yyyy-mm-dd> — priority <High|Medium|Low> — description <details>\n"
-            "Use yyyy-mm-dd dates (dd.mm.yyyy is also accepted on input). Title is required; omit an "
-            "optional segment entirely if the data is unavailable."
-        )
-
-        instruct_frame = ctk.CTkFrame(container)
-        instruct_frame.pack(fill="x", pady=(0, 12))
-        ctk.CTkLabel(
-            instruct_frame,
-            text="Bulk import instructions for AI assistant",
-            font=("Segoe UI", 14, "bold"),
-        ).pack(anchor="w", padx=4, pady=(4, 2))
-        self.bulk_instruction_label = ctk.CTkLabel(
-            instruct_frame,
-            text=self.bulk_instruction_text,
-            justify="left",
-            wraplength=760,
-        )
-        self.bulk_instruction_label.pack(anchor="w", padx=4, pady=(0, 6))
-        ctk.CTkButton(
-            instruct_frame,
-            text="Copy instructions",
-            command=self._copy_bulk_instructions,
-            width=160,
-        ).pack(anchor="w", padx=4)
-
-        self.bulk_form_help_text = (
-            "After the AI responds, paste the generated lines below. Each line can omit optional parts, "
-            "but the parser understands the same fields as the Add Task form: Title, Type, Priority, Who asked, "
-            "Assignee, Start Date, Deadline, and Description."
-        )
-        self.bulk_form_help_label = ctk.CTkLabel(
-            container,
-            text=self.bulk_form_help_text,
-            justify="left",
-            wraplength=760,
-        )
-        self.bulk_form_help_label.pack(anchor="w", pady=(0, 8))
-
-        self.bulk_text = ctk.CTkTextbox(container, height=320)
-        self.bulk_text.pack(fill="both", expand=True)
-
-        btns = ctk.CTkFrame(container, fg_color="transparent")
-        btns.pack(fill="x", pady=(8,0))
-        self.bulk_status = ctk.CTkLabel(btns, text="")
-        self.bulk_status.pack(side="left")
-        ctk.CTkButton(btns, text="Import", command=self._bulk_import).pack(side="right")
-
-    def _initialize_responsive_layout(self):
-        width = max(self.winfo_width(), 1)
-        self._update_responsive_layout(width)
-
-    def _on_window_configure(self, event):
-        if event.widget is not self:
-            return
-        self._pending_width = event.width
-        if self._responsive_after:
-            try:
-                self.after_cancel(self._responsive_after)
-            except Exception:
-                pass
-        self._responsive_after = self.after(120, self._commit_responsive_update)
-
-    def _commit_responsive_update(self):
-        self._responsive_after = None
-        width = self._pending_width or self.winfo_width()
-        self._update_responsive_layout(max(width, 1))
-
-    def _update_responsive_layout(self, width: int):
-        mode = "narrow" if width < 900 else "wide"
-        if mode != self._layout_mode:
-            self._layout_mode = mode
-            self._layout_add_form(mode)
-
-        self._apply_scaling(width)
-
-        wrap = max(width - 260, 360)
-        if hasattr(self, "bulk_instruction_label"):
-            self.bulk_instruction_label.configure(wraplength=wrap)
-        if hasattr(self, "bulk_form_help_label"):
-            self.bulk_form_help_label.configure(wraplength=wrap)
-
-    def _apply_scaling(self, width: int):
-        if width >= 1200:
-            scale = 1.0
-        elif width >= 1000:
-            scale = 0.95
-        elif width >= 820:
-            scale = 0.9
-        else:
-            scale = 0.85
-
-        if self._widget_scale == scale:
-            return
-        self._widget_scale = scale
-        ctk.set_widget_scaling(scale)
-        try:
-            ctk.set_window_scaling(scale)
-        except AttributeError:
-            # Older CustomTkinter versions do not expose set_window_scaling
-            pass
-
-    # ----------------------- Actions -----------------------
-    def refresh_all(self):
-        self._refresh_people_options()
-        self._refresh_today_list()
-        self._refresh_all_list()
-        self.status_label.configure(text=f"Tasks: {len(self.store.data['tasks'])}")
-=======
-    def _build_add_tab(self):
-        container = ctk.CTkFrame(self.add_tab)
-        container.pack(fill="both", expand=True, padx=12, pady=12)
-
-        # Title
-        ctk.CTkLabel(container, text="Title").grid(row=0, column=0, sticky="w")
-        self.add_title = ctk.CTkEntry(container)
-        self.add_title.grid(row=1, column=0, columnspan=2, sticky="ew", pady=(0,8))
-
-        # Type & Priority
-        ctk.CTkLabel(container, text="Type").grid(row=2, column=0, sticky="w")
-        self.add_type = ctk.CTkOptionMenu(container, values=TASK_TYPES)
-        self.add_type.grid(row=3, column=0, sticky="ew", pady=(0,8))
-        self.add_type.set(TASK_TYPES[0])
-
-        ctk.CTkLabel(container, text="Priority").grid(row=2, column=1, sticky="w")
-        self.add_priority = ctk.CTkOptionMenu(container, values=PRIORITIES)
-        self.add_priority.grid(row=3, column=1, sticky="ew", pady=(0,8))
-        self.add_priority.set(PRIORITIES[1])
-
-        # Who asked & Assignee
-        ctk.CTkLabel(container, text="Who asked").grid(row=4, column=0, sticky="w")
-        self.add_who = ctk.CTkComboBox(container, values=self._people_option_values(), justify="left")
-        self.add_who.grid(row=5, column=0, sticky="ew", pady=(0,8))
-        self.add_who.set("")
-
-        ctk.CTkLabel(container, text="Assignee").grid(row=4, column=1, sticky="w")
-        self.add_assignee = ctk.CTkComboBox(container, values=self._people_option_values(), justify="left")
-        self.add_assignee.grid(row=5, column=1, sticky="ew", pady=(0,8))
-        self.add_assignee.set("")
-
-        # Dates
-        ctk.CTkLabel(container, text="Start Date").grid(row=6, column=0, sticky="w")
-        self.add_start = DateEntry(container, date_pattern='yyyy-mm-dd', width=18)
-        self.add_start.grid(row=7, column=0, sticky="ew", pady=(0,8))
-        self.add_start.set_date(date.today())
-
-        ctk.CTkLabel(container, text="Deadline").grid(row=6, column=1, sticky="w")
-        self.add_deadline = DateEntry(container, date_pattern='yyyy-mm-dd', width=18)
-        self.add_deadline.grid(row=7, column=1, sticky="ew", pady=(0,8))
-        self.add_deadline.set_date(date.today())
-
-        # Description
-        ctk.CTkLabel(container, text="Description").grid(row=8, column=0, columnspan=2, sticky="w")
-        self.add_description = ctk.CTkTextbox(container, height=160)
-        self.add_description.grid(row=9, column=0, columnspan=2, sticky="nsew", pady=(0,8))
-
-        # Buttons
-        btns = ctk.CTkFrame(container, fg_color="transparent")
-        btns.grid(row=10, column=0, columnspan=2, sticky="e")
-        ctk.CTkButton(btns, text="Clear", command=self._clear_add_form).pack(side="left", padx=6)
-        ctk.CTkButton(btns, text="Add Task", command=self._add_task_from_form).pack(side="left", padx=6)
-
-        container.columnconfigure(0, weight=1)
-        container.columnconfigure(1, weight=1)
-        container.rowconfigure(9, weight=1)
-
-    def _build_bulk_tab(self):
-        container = ctk.CTkFrame(self.bulk_tab)
-        container.pack(fill="both", expand=True, padx=12, pady=12)
-
-        self.bulk_instruction_text = (
-            "Use this structure when asking an AI assistant to prepare bulk tasks.\n"
-            "Each task should be on its own line using this template:\n"
-            "Type: Title — asked by <who asked> — assignee <assignee> — start <yyyy-mm-dd> — "
-            "deadline <yyyy-mm-dd> — priority <High|Medium|Low> — description <details>\n\n"
-            "Required field: Title. Optional fields may be omitted.\n"
-            "Dates accept yyyy-mm-dd or dd.mm.yyyy formats."
-        )
-
-        instruct_frame = ctk.CTkFrame(container)
-        instruct_frame.pack(fill="x", pady=(0, 12))
-        ctk.CTkLabel(
-            instruct_frame,
-            text="Bulk import instructions for AI assistant",
-            font=("Segoe UI", 14, "bold"),
-        ).pack(anchor="w", padx=4, pady=(4, 2))
-        ctk.CTkLabel(
-            instruct_frame,
-            text=self.bulk_instruction_text,
-            justify="left",
-        ).pack(anchor="w", padx=4, pady=(0, 6))
-        ctk.CTkButton(
-            instruct_frame,
-            text="Copy instructions",
-            command=self._copy_bulk_instructions,
-            width=160,
-        ).pack(anchor="w", padx=4)
-
-        form_help = (
-            "Paste one task per line in the editor below. Supported fields match the Add Task form:\n"
-            "Title, Type, Priority, Who asked, Assignee, Start Date, Deadline, Description."
-        )
-        ctk.CTkLabel(container, text=form_help, justify="left").pack(anchor="w", pady=(0, 8))
-
-        self.bulk_text = ctk.CTkTextbox(container, height=320)
-        self.bulk_text.pack(fill="both", expand=True)
-
-        btns = ctk.CTkFrame(container, fg_color="transparent")
-        btns.pack(fill="x", pady=(8,0))
-        self.bulk_status = ctk.CTkLabel(btns, text="")
-        self.bulk_status.pack(side="left")
-        ctk.CTkButton(btns, text="Import", command=self._bulk_import).pack(side="right")
-
-    # ----------------------- Actions -----------------------
-    def refresh_all(self):
-        self._refresh_people_options()
-        self._refresh_today_list()
-        self._refresh_all_list()
-        self.status_label.configure(text=f"Tasks: {len(self.store.data['tasks'])}")
->>>>>>> 05f4a694
-
-    def _refresh_today_list(self):
-        for w in self.today_list.winfo_children():
-            w.destroy()
-        tasks = self.store.eligible_today()
-        tasks.sort(key=sort_key)
-        # Show focused first
-        focused = [t for t in tasks if t.get("focus")]
-        others = [t for t in tasks if not t.get("focus")]
-
-        if focused:
-            ctk.CTkLabel(self.today_list, text="Focus ⭐", font=("Segoe UI", 16, "bold")).pack(anchor="w", pady=(4,4), padx=6)
-            for t in focused:
-                self._add_task_card(self.today_list, t)
-
-        ctk.CTkLabel(self.today_list, text="Available Today", font=("Segoe UI", 16, "bold")).pack(anchor="w", pady=(12,4), padx=6)
-        for t in others:
-            self._add_task_card(self.today_list, t)
-
-        if not tasks:
-            ctk.CTkLabel(self.today_list, text="No tasks available to start today.").pack(pady=12)
-
-    def _refresh_all_list(self):
-        for w in self.all_list.winfo_children():
-            w.destroy()
-        status = self.status_filter.get()
-        if status == "all":
-            tasks = self.store.list_tasks()
-        else:
-            tasks = self.store.list_tasks(status)
-        tasks.sort(key=sort_key)
-        for t in tasks:
-            self._add_task_card(self.all_list, t)
-        if not tasks:
-            ctk.CTkLabel(self.all_list, text="No tasks to show.").pack(pady=12)
-
-    def _add_task_card(self, parent, task: dict):
-<<<<<<< HEAD
-        card = TaskCard(parent, task,
-                        on_edit=self._open_editor,
-                        on_done_toggle=self._toggle_done,
-                        on_focus_toggle=self._toggle_focus,
-                        on_start_timer=self._start_task_timer)
-        card.pack(fill="x", padx=8, pady=8)
-=======
-        card = TaskCard(parent, task,
-                        on_edit=self._open_editor,
-                        on_done_toggle=self._toggle_done,
-                        on_focus_toggle=self._toggle_focus,
-                        on_start_timer=self._start_task_timer)
-        card.pack(fill="x", padx=8, pady=8)
->>>>>>> 05f4a694
-
-    def _toggle_done(self, task):
-        new_status = "open" if task.get("status") == "done" else "done"
-        self.store.update_task(task["id"], {"status": new_status})
-        self.refresh_all()
-
-<<<<<<< HEAD
-    def _toggle_focus(self, task):
-        self.store.update_task(task["id"], {"focus": not bool(task.get("focus"))})
-        self.refresh_all()
-
-    def _open_editor(self, task):
-        def on_save(updated):
-            self.store.update_task(task["id"], updated)
-            self.refresh_all()
-        TaskEditor(self, task, on_save, self.store.get_people())
-
-    def _start_task_timer(self, task):
-        if self.timer_window and self.timer_window.winfo_exists():
-            messagebox.showinfo("Timer", "A timer is already running. Please finish or stop it before starting another.")
-            self.timer_window.focus()
-            return
-
-        def handle_complete(minutes):
-            self._handle_timer_completion(task.get("id"), minutes)
-
-        self.timer_window = PomodoroWindow(self, task, handle_complete, self._on_timer_closed)
-        self.timer_window.focus()
-
-    def _on_timer_closed(self):
-        self.timer_window = None
-
-    def _handle_timer_completion(self, task_id: int, minutes: int):
-        self._on_timer_closed()
-        self.bell()
-        task = next((t for t in self.store.data.get("tasks", []) if t.get("id") == task_id), None)
-        if not task:
-            messagebox.showinfo("Timer", "Task no longer exists.")
-            return
-        title = task.get("title", "Task")
-        messagebox.showinfo("Time's up!", f"{minutes} minute(s) completed for '{title}'.")
-        note = simpledialog.askstring("What did you do?", "Describe what you accomplished during this focus session:")
-        if note is None:
-            note = ""
-        else:
-            note = note.strip()
-        self.store.append_session(task_id, minutes, note)
-        self.refresh_all()
-
-    def _clear_add_form(self):
-        self.add_title.delete(0, tk.END)
-        self.add_type.set(TASK_TYPES[0])
-        self.add_priority.set(PRIORITIES[1])
-        self.add_who.set("")
-        self.add_assignee.set("")
-        self.add_start.set_date(date.today())
-        self.add_deadline.set_date(date.today())
-        self.add_description.delete("1.0", tk.END)
-
-    def _add_task_from_form(self):
-        title = self.add_title.get().strip()
-        if not title:
-            messagebox.showwarning("Validation", "Title cannot be empty")
-            return
-        task = {
-            "title": title,
-            "type": self.add_type.get(),
-            "priority": self.add_priority.get(),
-            "who_asked": self.add_who.get().strip(),
-            "assignee": self.add_assignee.get().strip(),
-            "start_date": self.add_start.get_date().strftime('%Y-%m-%d'),
-            "deadline": self.add_deadline.get_date().strftime('%Y-%m-%d'),
-            "status": "open",
-            "focus": False,
-            "description": self.add_description.get("1.0", tk.END).strip(),
-        }
-        self.store.add_task(task)
-        self._clear_add_form()
-        self.refresh_all()
-        self.tabs.set("All Tasks")
-
-    def _bulk_import(self):
-        text = self.bulk_text.get("1.0", tk.END).strip()
-        if not text:
-            self.bulk_status.configure(text="Nothing to import.")
-            return
-=======
-    def _toggle_focus(self, task):
-        self.store.update_task(task["id"], {"focus": not bool(task.get("focus"))})
-        self.refresh_all()
-
-    def _open_editor(self, task):
-        def on_save(updated):
-            self.store.update_task(task["id"], updated)
-            self.refresh_all()
-        TaskEditor(self, task, on_save, self.store.get_people())
-
-    def _start_task_timer(self, task):
-        if self.timer_window and self.timer_window.winfo_exists():
-            messagebox.showinfo("Timer", "A timer is already running. Please finish or stop it before starting another.")
-            self.timer_window.focus()
-            return
-
-        def handle_complete(minutes):
-            self._handle_timer_completion(task.get("id"), minutes)
-
-        self.timer_window = PomodoroWindow(self, task, handle_complete, self._on_timer_closed)
-        self.timer_window.focus()
-
-    def _on_timer_closed(self):
-        self.timer_window = None
-
-    def _handle_timer_completion(self, task_id: int, minutes: int):
-        self._on_timer_closed()
-        self.bell()
-        task = next((t for t in self.store.data.get("tasks", []) if t.get("id") == task_id), None)
-        if not task:
-            messagebox.showinfo("Timer", "Task no longer exists.")
-            return
-        title = task.get("title", "Task")
-        messagebox.showinfo("Time's up!", f"{minutes} minute(s) completed for '{title}'.")
-        note = simpledialog.askstring("What did you do?", "Describe what you accomplished during this focus session:")
-        if note is None:
-            note = ""
-        else:
-            note = note.strip()
-        self.store.append_session(task_id, minutes, note)
-        self.refresh_all()
-
-    def _clear_add_form(self):
-        self.add_title.delete(0, tk.END)
-        self.add_type.set(TASK_TYPES[0])
-        self.add_priority.set(PRIORITIES[1])
-        self.add_who.set("")
-        self.add_assignee.set("")
-        self.add_start.set_date(date.today())
-        self.add_deadline.set_date(date.today())
-        self.add_description.delete("1.0", tk.END)
-
-    def _add_task_from_form(self):
-        title = self.add_title.get().strip()
-        if not title:
-            messagebox.showwarning("Validation", "Title cannot be empty")
-            return
-        task = {
-            "title": title,
-            "type": self.add_type.get(),
-            "priority": self.add_priority.get(),
-            "who_asked": self.add_who.get().strip(),
-            "assignee": self.add_assignee.get().strip(),
-            "start_date": self.add_start.get_date().strftime('%Y-%m-%d'),
-            "deadline": self.add_deadline.get_date().strftime('%Y-%m-%d'),
-            "status": "open",
-            "focus": False,
-            "description": self.add_description.get("1.0", tk.END).strip(),
-        }
-        self.store.add_task(task)
-        self._clear_add_form()
-        self.refresh_all()
-        self.tabs.set("All Tasks")
-
-    def _bulk_import(self):
-        text = self.bulk_text.get("1.0", tk.END).strip()
-        if not text:
-            self.bulk_status.configure(text="Nothing to import.")
-            return
->>>>>>> 05f4a694
-        lines = [ln.strip() for ln in text.splitlines() if ln.strip()]
-        added = 0
-        for ln in lines:
-            task = self._parse_template_line(ln)
-            if task and task.get("title"):
-                self.store.add_task(task)
-                added += 1
-        self.bulk_status.configure(text=f"Imported {added} task(s).")
-        self.refresh_all()
-
-    def _parse_template_line(self, line: str) -> dict | None:
-        """Parse template lines like:
-        Make: Title — asked by Alex — start 2025-10-06 — deadline 2025-10-08 — priority High
-        Ask: Confirm PT rules — asked by Lena
-        """
-        # Allow hyphen forms: —, -, --
-        # Split head (type:title) and segments (key-value)
-        m = re.match(r"^\s*(\w+)\s*:\s*(.+)$", line)
-        if not m:
-            return None
-        ttype = m.group(1).strip().capitalize()
-        rest = m.group(2).strip()
-
-        # Split by em-dash or hyphen separators
-        parts = re.split(r"\s+[—\-]{1,2}\s+", rest)
-        title = parts[0].strip()
-        info = parts[1:]
-
-<<<<<<< HEAD
-        who = ""
-        assignee = ""
-        start_s = today_str()
-        deadline_s = ""
-        pr = "Medium"
-        description = ""
-
-        for seg in info:
-            s = seg.strip()
-            # key: asked by
-            m1 = re.match(r"(?i)^asked\s+by\s*:?\s*(.+)$", s)
-            if m1:
-                who = m1.group(1).strip()
-                continue
-            # key: assignee / assigned to
-            m1b = re.match(r"(?i)^(assignee|assigned\s+to)\s*:?\s*(.+)$", s)
-            if m1b:
-                assignee = m1b.group(2).strip()
-                continue
-            # key: start date
-            m2 = re.match(r"(?i)^start\s*:?\s*(.+)$", s)
-            if m2:
-                d = parse_date(m2.group(1).strip())
-                if d:
-=======
-        who = ""
-        assignee = ""
-        start_s = today_str()
-        deadline_s = ""
-        pr = "Medium"
-        description = ""
-
-        for seg in info:
-            s = seg.strip()
-            # key: asked by
-            m1 = re.match(r"(?i)^asked\s+by\s*:?\s*(.+)$", s)
-            if m1:
-                who = m1.group(1).strip()
-                continue
-            # key: assignee / assigned to
-            m1b = re.match(r"(?i)^(assignee|assigned\s+to)\s*:?\s*(.+)$", s)
-            if m1b:
-                assignee = m1b.group(2).strip()
-                continue
-            # key: start date
-            m2 = re.match(r"(?i)^start\s*:?\s*(.+)$", s)
-            if m2:
-                d = parse_date(m2.group(1).strip())
-                if d:
->>>>>>> 05f4a694
-                    start_s = d.strftime('%Y-%m-%d')
-                continue
-            # key: deadline
-            m3 = re.match(r"(?i)^deadline\s*:?\s*(.+)$", s)
-            if m3:
-                d = parse_date(m3.group(1).strip())
-                if d:
-                    deadline_s = d.strftime('%Y-%m-%d')
-                continue
-            # key: priority
-<<<<<<< HEAD
-            m4 = re.match(r"(?i)^priority\s*:?\s*(high|medium|low)$", s)
-            if m4:
-                pr = m4.group(1).capitalize()
-                continue
-            # key: description / notes
-            m5 = re.match(r"(?i)^(description|desc|notes?)\s*:?\s*(.+)$", s)
-            if m5:
-                description = m5.group(2).strip()
-                continue
-
-        if ttype not in TASK_TYPES:
-            ttype = TASK_TYPES[0]
-        if pr not in PRIORITIES:
-            pr = PRIORITIES[1]
-
-        return {
-            "title": title,
-            "type": ttype,
-            "priority": pr,
-            "who_asked": who,
-            "assignee": assignee,
-            "start_date": start_s,
-            "deadline": deadline_s,
-            "status": "open",
-            "focus": False,
-            "description": description,
-        }
-
-    def _copy_bulk_instructions(self):
-        try:
-            self.clipboard_clear()
-            self.clipboard_append(self.bulk_instruction_text)
-            self.bulk_status.configure(text="Instructions copied.")
-        except Exception:
-            self.bulk_status.configure(text="Unable to copy instructions.")
-=======
-            m4 = re.match(r"(?i)^priority\s*:?\s*(high|medium|low)$", s)
-            if m4:
-                pr = m4.group(1).capitalize()
-                continue
-            # key: description / notes
-            m5 = re.match(r"(?i)^(description|desc|notes?)\s*:?\s*(.+)$", s)
-            if m5:
-                description = m5.group(2).strip()
-                continue
-
-        if ttype not in TASK_TYPES:
-            ttype = TASK_TYPES[0]
-        if pr not in PRIORITIES:
-            pr = PRIORITIES[1]
-
-        return {
-            "title": title,
-            "type": ttype,
-            "priority": pr,
-            "who_asked": who,
-            "assignee": assignee,
-            "start_date": start_s,
-            "deadline": deadline_s,
-            "status": "open",
-            "focus": False,
-            "description": description,
-        }
->>>>>>> 05f4a694
-
-    def _copy_bulk_instructions(self):
-        try:
-            self.clipboard_clear()
-            self.clipboard_append(self.bulk_instruction_text)
-            self.bulk_status.configure(text="Instructions copied.")
-        except Exception:
-            self.bulk_status.configure(text="Unable to copy instructions.")
-
-    def _prompt_focus_selection(self):
-        tasks = self.store.eligible_today()
-        if not tasks:
-            # No eligible tasks; just set the meta date to avoid nagging
-            self.store.data["meta"]["last_focus_date"] = today_str()
-            self.store.save()
-            return
-        tasks.sort(key=sort_key)
-
-        def on_confirm(selected_ids: list[int]):
-            self.store.set_focus_for_today(selected_ids)
-            self.refresh_all()
-
-        FocusDialog(self, tasks, on_confirm)
-
-
-# -------------------------------
-# MAIN
-# -------------------------------
-if __name__ == "__main__":
-    ensure_dirs()
-    write_purple_theme_if_missing()
-
-    # Apply dark mode and theme
-    ctk.set_appearance_mode("dark")
-    try:
-        ctk.set_default_color_theme(THEME_FILE)
-    except Exception:
-        # Fallback to built-in if custom theme fails
-        ctk.set_default_color_theme("dark-blue")
-
-    store = TaskStore(DATA_FILE)
-    app = TaskFocusApp(store)
-    app.mainloop()
+# TaskFocus — Dark GUI Task Manager (Dark Mode, Purple Accent)
+# -----------------------------------------------------------
+# Features (v1.0):
+#   • Dark GUI built with CustomTkinter (purple accent theme)
+#   • Persistent JSON storage at C:\\Users\\Public\\Documents\\tasks.json
+#   • Tabs: Today, All Tasks, Add Task, Bulk Import
+#   • "Today" shows tasks that can be started (start_date <= today), sorted by
+#       Priority (High→Medium→Low), Deadline (soonest first), Start Date
+#   • New-day focus dialog: choose which tasks to focus on today (⭐)
+#   • Edit and mark as done manually; toggle Focus status
+#   • Scrollable task lists
+#   • tkcalendar DateEntry for Start Date / Deadline pickers
+#
+# Usage:
+#   pip install customtkinter tkcalendar
+#   python taskfocus.py
+#
+# Notes:
+#   • All comments and strings are in English, as requested.
+#   • You can customize defaults in the CONFIG section.
+
+import json
+import os
+import sys
+import re
+from datetime import datetime, date
+
+import tkinter as tk
+from tkinter import messagebox, simpledialog
+
+try:
+    import customtkinter as ctk
+except ImportError:
+    print("Please install customtkinter: pip install customtkinter")
+    raise
+
+try:
+    from tkcalendar import DateEntry
+except ImportError:
+    print("Please install tkcalendar: pip install tkcalendar")
+    raise
+
+# -------------------------------
+# CONFIG
+# -------------------------------
+DATA_DIR = r"C:\\Users\\Public\\Documents"  # persistent location
+DATA_FILE = os.path.join(DATA_DIR, "tasks.json")
+THEME_FILE = os.path.join(DATA_DIR, "taskfocus_purple_theme.json")
+APP_TITLE = "TaskFocus"
+
+TASK_TYPES = ["Make", "Ask", "Arrange", "Control"]
+PRIORITIES = ["High", "Medium", "Low"]
+STATUSES = ["open", "done"]
+
+# -------------------------------
+# Helpers
+# -------------------------------
+
+def ensure_dirs():
+    os.makedirs(DATA_DIR, exist_ok=True)
+
+
+def write_purple_theme_if_missing():
+    """Create a minimal CustomTkinter theme JSON with purple accent."""
+    if os.path.exists(THEME_FILE):
+        return
+    theme = {
+        "_name": "taskfocus-purple",
+        "CTk": {
+            "fg_color": ["#1F1F1F", "#1F1F1F"],
+            "top_fg_color": ["#1A1A1A", "#1A1A1A"],
+            "text_color": ["#111111", "#F1F1F1"],
+            "text_color_disabled": ["#8A8A8A", "#6D6D6D"],
+            "scaling": 1.0,
+            "corner_radius": 12
+        },
+        "CTkButton": {
+            "corner_radius": 10,
+            "border_width": 0,
+            "fg_color": ["#8B5CF6", "#6D28D9"],
+            "hover_color": ["#7C3AED", "#5B21B6"],
+            "text_color": ["#FFFFFF", "#FFFFFF"],
+            "text_color_disabled": ["#8A8A8A", "#6D6D6D"]
+        },
+        "CTkFrame": {
+            "corner_radius": 16,
+            "border_width": 0,
+            "fg_color": ["#262626", "#262626"],
+            "top_fg_color": ["#1F1F1F", "#1F1F1F"]
+        },
+        "CTkEntry": {
+            "corner_radius": 8,
+            "border_width": 0,
+            "fg_color": ["#2C2C2C", "#2C2C2C"],
+            "border_color": ["#3F3F46", "#3F3F46"],
+            "text_color": ["#E5E7EB", "#E5E7EB"],
+            "placeholder_text_color": ["#9CA3AF", "#9CA3AF"]
+        },
+        "CTkOptionMenu": {
+            "corner_radius": 8,
+            "fg_color": ["#3B3B3B", "#3B3B3B"],
+            "button_color": ["#8B5CF6", "#6D28D9"],
+            "button_hover_color": ["#7C3AED", "#5B21B6"],
+            "text_color": ["#E5E7EB", "#E5E7EB"],
+            "dropdown_color": ["#2C2C2C", "#2C2C2C"],
+            "dropdown_text_color": ["#E5E7EB", "#E5E7EB"]
+        },
+        "CTkScrollableFrame": {
+            "label_text_color": ["#E5E7EB", "#E5E7EB"],
+            "fg_color": ["#1F1F1F", "#1F1F1F"],
+            "top_fg_color": ["#1F1F1F", "#1F1F1F"]
+        },
+        "CTkLabel": {
+            "text_color": ["#E5E7EB", "#E5E7EB"]
+        },
+        "CTkCheckBox": {
+            "border_color": ["#8B5CF6", "#6D28D9"],
+            "fg_color": ["#8B5CF6", "#6D28D9"],
+            "hover_color": ["#7C3AED", "#5B21B6"],
+            "text_color": ["#E5E7EB", "#E5E7EB"]
+        }
+    }
+    with open(THEME_FILE, "w", encoding="utf-8") as f:
+        json.dump(theme, f, indent=2)
+
+
+def parse_date(s: str):
+    if not s:
+        return None
+    try:
+        return datetime.strptime(s, "%Y-%m-%d").date()
+    except ValueError:
+        try:
+            return datetime.strptime(s, "%d.%m.%Y").date()  # alternative format
+        except ValueError:
+            return None
+
+
+def today_str():
+    return date.today().strftime("%Y-%m-%d")
+
+
+PRIORITY_ORDER = {"High": 0, "Medium": 1, "Low": 2}
+
+
+def sort_key(task: dict):
+    pr = PRIORITY_ORDER.get(task.get("priority", "Medium"), 1)
+    # Missing/invalid deadlines go to the end
+    dl = parse_date(task.get("deadline", "")) or date(9999, 12, 31)
+    sd = parse_date(task.get("start_date", "")) or date(9999, 12, 31)
+    created = None
+    try:
+        created = datetime.fromisoformat(task.get("created_at", ""))
+    except Exception:
+        created = datetime(2099, 1, 1)
+    return (pr, dl, sd, created)
+
+
+# -------------------------------
+# Storage
+# -------------------------------
+class TaskStore:
+    def __init__(self, path):
+        self.path = path
+        self.data = {"tasks": [], "meta": {"last_focus_date": None, "people": []}}
+        self.load()
+
+    def load(self):
+        ensure_dirs()
+        if not os.path.exists(self.path):
+            self.save()
+        try:
+            with open(self.path, "r", encoding="utf-8") as f:
+                self.data = json.load(f)
+            # Backward compatibility
+            if "meta" not in self.data:
+                self.data["meta"] = {"last_focus_date": None, "people": []}
+            if "people" not in self.data.get("meta", {}):
+                self.data["meta"]["people"] = []
+            # Ensure defaults on old tasks
+            for task in self.data.get("tasks", []):
+                self._ensure_task_defaults(task)
+                self.register_people(task.get("who_asked"), task.get("assignee"))
+        except Exception:
+            # Create fresh if corrupted
+            self.data = {"tasks": [], "meta": {"last_focus_date": None, "people": []}}
+            self.save()
+
+    def save(self):
+        ensure_dirs()
+        with open(self.path, "w", encoding="utf-8") as f:
+            json.dump(self.data, f, indent=2, ensure_ascii=False)
+
+    # --- Task operations ---
+    def _ensure_task_defaults(self, task: dict):
+        task.setdefault("description", "")
+        task.setdefault("assignee", "")
+        task.setdefault("time_spent_minutes", 0)
+        task.setdefault("sessions", [])
+        return task
+
+    def _next_id(self) -> int:
+        if not self.data["tasks"]:
+            return 1
+        return max(t.get("id", 0) for t in self.data["tasks"]) + 1
+
+    def add_task(self, task: dict) -> dict:
+        task = task.copy()
+        task.setdefault("id", self._next_id())
+        task.setdefault("type", "Make")
+        task.setdefault("priority", "Medium")
+        task.setdefault("who_asked", "")
+        task.setdefault("start_date", today_str())
+        task.setdefault("deadline", "")
+        task.setdefault("status", "open")
+        task.setdefault("focus", False)
+        task.setdefault("created_at", datetime.now().isoformat(timespec="seconds"))
+        self.data["tasks"].append(self._ensure_task_defaults(task))
+        self.register_people(task.get("who_asked"), task.get("assignee"))
+        self.save()
+        return task
+
+    def update_task(self, task_id: int, updates: dict):
+        for t in self.data["tasks"]:
+            if t.get("id") == task_id:
+                t.update(updates)
+                self._ensure_task_defaults(t)
+                self.register_people(t.get("who_asked"), t.get("assignee"))
+                self.save()
+                return t
+        return None
+
+    def delete_task(self, task_id: int):
+        self.data["tasks"] = [t for t in self.data["tasks"] if t.get("id") != task_id]
+        self.save()
+
+    def list_tasks(self, status: str | None = None):
+        tasks = list(self.data["tasks"])
+        if status in STATUSES:
+            tasks = [t for t in tasks if t.get("status") == status]
+        return tasks
+
+    def register_people(self, *names: str | None):
+        names_clean = [n.strip() for n in names if n and n.strip()]
+        if not names_clean:
+            return
+        current = set(self.data.get("meta", {}).get("people", []))
+        updated = False
+        for name in names_clean:
+            if name not in current:
+                current.add(name)
+                updated = True
+        if updated:
+            self.data["meta"]["people"] = sorted(current)
+
+    def get_people(self) -> list[str]:
+        return list(self.data.get("meta", {}).get("people", []))
+
+    def append_session(self, task_id: int, minutes: int, note: str):
+        for t in self.data.get("tasks", []):
+            if t.get("id") == task_id:
+                self._ensure_task_defaults(t)
+                timestamp = datetime.now().strftime("%Y-%m-%d %H:%M")
+                session_entry = {
+                    "timestamp": timestamp,
+                    "minutes": minutes,
+                    "note": note,
+                }
+                t["sessions"].append(session_entry)
+                t["time_spent_minutes"] = int(t.get("time_spent_minutes", 0)) + int(minutes)
+                addition = f"[{timestamp}] ({minutes} min)"
+                if note:
+                    addition += f" {note}"
+                existing = t.get("description", "").rstrip()
+                if existing:
+                    new_desc = existing + "\n" + addition
+                else:
+                    new_desc = addition
+                t["description"] = new_desc
+                self.save()
+                return session_entry
+        return None
+
+    def register_people(self, *names: str | None):
+        names_clean = [n.strip() for n in names if n and n.strip()]
+        if not names_clean:
+            return
+        current = set(self.data.get("meta", {}).get("people", []))
+        updated = False
+        for name in names_clean:
+            if name not in current:
+                current.add(name)
+                updated = True
+        if updated:
+            self.data["meta"]["people"] = sorted(current)
+
+    def get_people(self) -> list[str]:
+        return list(self.data.get("meta", {}).get("people", []))
+
+    def append_session(self, task_id: int, minutes: int, note: str):
+        for t in self.data.get("tasks", []):
+            if t.get("id") == task_id:
+                self._ensure_task_defaults(t)
+                timestamp = datetime.now().strftime("%Y-%m-%d %H:%M")
+                session_entry = {
+                    "timestamp": timestamp,
+                    "minutes": minutes,
+                    "note": note,
+                }
+                t["sessions"].append(session_entry)
+                t["time_spent_minutes"] = int(t.get("time_spent_minutes", 0)) + int(minutes)
+                addition = f"[{timestamp}] ({minutes} min)"
+                if note:
+                    addition += f" {note}"
+                existing = t.get("description", "").rstrip()
+                if existing:
+                    new_desc = existing + "\n" + addition
+                else:
+                    new_desc = addition
+                t["description"] = new_desc
+                self.save()
+                return session_entry
+        return None
+
+    def register_people(self, *names: str | None):
+        names_clean = [n.strip() for n in names if n and n.strip()]
+        if not names_clean:
+            return
+        current = set(self.data.get("meta", {}).get("people", []))
+        updated = False
+        for name in names_clean:
+            if name not in current:
+                current.add(name)
+                updated = True
+        if updated:
+            self.data["meta"]["people"] = sorted(current)
+
+    def get_people(self) -> list[str]:
+        return list(self.data.get("meta", {}).get("people", []))
+
+    def append_session(self, task_id: int, minutes: int, note: str):
+        for t in self.data.get("tasks", []):
+            if t.get("id") == task_id:
+                self._ensure_task_defaults(t)
+                timestamp = datetime.now().strftime("%Y-%m-%d %H:%M")
+                session_entry = {
+                    "timestamp": timestamp,
+                    "minutes": minutes,
+                    "note": note,
+                }
+                t["sessions"].append(session_entry)
+                t["time_spent_minutes"] = int(t.get("time_spent_minutes", 0)) + int(minutes)
+                addition = f"[{timestamp}] ({minutes} min)"
+                if note:
+                    addition += f" {note}"
+                existing = t.get("description", "").rstrip()
+                if existing:
+                    new_desc = existing + "\n" + addition
+                else:
+                    new_desc = addition
+                t["description"] = new_desc
+                self.save()
+                return session_entry
+        return None
+
+    def register_people(self, *names: str | None):
+        names_clean = [n.strip() for n in names if n and n.strip()]
+        if not names_clean:
+            return
+        current = set(self.data.get("meta", {}).get("people", []))
+        updated = False
+        for name in names_clean:
+            if name not in current:
+                current.add(name)
+                updated = True
+        if updated:
+            self.data["meta"]["people"] = sorted(current)
+
+    def get_people(self) -> list[str]:
+        return list(self.data.get("meta", {}).get("people", []))
+
+    def append_session(self, task_id: int, minutes: int, note: str):
+        for t in self.data.get("tasks", []):
+            if t.get("id") == task_id:
+                self._ensure_task_defaults(t)
+                timestamp = datetime.now().strftime("%Y-%m-%d %H:%M")
+                session_entry = {
+                    "timestamp": timestamp,
+                    "minutes": minutes,
+                    "note": note,
+                }
+                t["sessions"].append(session_entry)
+                t["time_spent_minutes"] = int(t.get("time_spent_minutes", 0)) + int(minutes)
+                addition = f"[{timestamp}] ({minutes} min)"
+                if note:
+                    addition += f" {note}"
+                existing = t.get("description", "").rstrip()
+                if existing:
+                    new_desc = existing + "\n" + addition
+                else:
+                    new_desc = addition
+                t["description"] = new_desc
+                self.save()
+                return session_entry
+        return None
+
+    def register_people(self, *names: str | None):
+        names_clean = [n.strip() for n in names if n and n.strip()]
+        if not names_clean:
+            return
+        current = set(self.data.get("meta", {}).get("people", []))
+        updated = False
+        for name in names_clean:
+            if name not in current:
+                current.add(name)
+                updated = True
+        if updated:
+            self.data["meta"]["people"] = sorted(current)
+
+    def get_people(self) -> list[str]:
+        return list(self.data.get("meta", {}).get("people", []))
+
+    def append_session(self, task_id: int, minutes: int, note: str):
+        for t in self.data.get("tasks", []):
+            if t.get("id") == task_id:
+                self._ensure_task_defaults(t)
+                timestamp = datetime.now().strftime("%Y-%m-%d %H:%M")
+                session_entry = {
+                    "timestamp": timestamp,
+                    "minutes": minutes,
+                    "note": note,
+                }
+                t["sessions"].append(session_entry)
+                t["time_spent_minutes"] = int(t.get("time_spent_minutes", 0)) + int(minutes)
+                addition = f"[{timestamp}] ({minutes} min)"
+                if note:
+                    addition += f" {note}"
+                existing = t.get("description", "").rstrip()
+                if existing:
+                    new_desc = existing + "\n" + addition
+                else:
+                    new_desc = addition
+                t["description"] = new_desc
+                self.save()
+                return session_entry
+        return None
+
+    def eligible_today(self):
+        today = date.today()
+        return [
+            t for t in self.data["tasks"]
+            if t.get("status") == "open" and (parse_date(t.get("start_date", "")) or date(1970,1,1)) <= today
+        ]
+
+    def focused_today(self):
+        return [t for t in self.eligible_today() if t.get("focus") is True]
+
+    def clear_focus(self):
+        for t in self.data["tasks"]:
+            if t.get("focus"):
+                t["focus"] = False
+        self.save()
+
+    def set_focus_for_today(self, selected_ids: list[int]):
+        # Clear previous focuses, then set for selected ones
+        self.clear_focus()
+        for t in self.data["tasks"]:
+            if t.get("id") in selected_ids and t.get("status") == "open":
+                t["focus"] = True
+        self.data["meta"]["last_focus_date"] = today_str()
+        self.save()
+
+
+# -------------------------------
+# GUI Components
+# -------------------------------
+class TaskCard(ctk.CTkFrame):
+    def __init__(self, master, task: dict, on_edit, on_done_toggle, on_focus_toggle, on_start_timer):
+        super().__init__(master)
+        self.task = task
+        self.on_edit = on_edit
+        self.on_done_toggle = on_done_toggle
+        self.on_focus_toggle = on_focus_toggle
+        self.on_start_timer = on_start_timer
+
+        # Left labels container
+        left = ctk.CTkFrame(self, fg_color="transparent")
+        left.grid(row=0, column=0, sticky="w", padx=(12, 6), pady=12)
+
+        title_row = ctk.CTkFrame(left, fg_color="transparent")
+        title_row.pack(anchor="w")
+
+        focus_prefix = "⭐ " if task.get("focus") else ""
+        self.title_label = ctk.CTkLabel(title_row, text=f"{focus_prefix}{task.get('title','(no title)')}", font=("Segoe UI", 16, "bold"))
+        self.title_label.pack(side="left", padx=(0, 6))
+
+        # Priority badge
+        pr = task.get("priority", "Medium")
+        pr_color = {
+            "High": "#F97316",  # orange
+            "Medium": "#A78BFA",  # purple-light
+            "Low": "#64748B"     # slate
+        }.get(pr, "#A78BFA")
+        # Padding the badge text itself keeps spacing without unsupported pad options.
+        pr_badge = ctk.CTkLabel(
+            title_row,
+            text=f" {pr} ",
+            fg_color=pr_color,
+            text_color="#000000",
+            corner_radius=8,
+        )
+        pr_badge.pack(side="left", pady=2)
+
+        # Meta line
+        meta = []
+        ttype = task.get("type")
+        if ttype:
+            meta.append(f"Type: {ttype}")
+        who = task.get("who_asked")
+        if who:
+            meta.append(f"Asked by: {who}")
+        assignee = task.get("assignee")
+        if assignee:
+            meta.append(f"Assignee: {assignee}")
+        minutes = int(task.get("time_spent_minutes", 0) or 0)
+        if minutes:
+            hours, mins = divmod(minutes, 60)
+            if hours:
+                time_text = f"{hours}h {mins}m" if mins else f"{hours}h"
+            else:
+                time_text = f"{mins}m"
+            meta.append(f"Time spent: {time_text}")
+        sd = task.get("start_date") or "—"
+        dl = task.get("deadline") or "—"
+        # Overdue visual hint
+        overdue = False
+        if task.get("status") == "open" and parse_date(task.get("deadline", "")):
+            if parse_date(task.get("deadline")) < date.today():
+                overdue = True
+        dl_text = f"Due: {dl}"
+        if overdue:
+            dl_text += "  (OVERDUE)"
+        top_line = " | ".join(meta)
+        if top_line:
+            meta_text = f"{top_line}\nStart: {sd} | {dl_text}"
+        else:
+            meta_text = f"Start: {sd} | {dl_text}"
+        meta_line = ctk.CTkLabel(left, text=meta_text, justify="left")
+        meta_line.pack(anchor="w", pady=(6, 0))
+
+        # Right buttons
+        btns = ctk.CTkFrame(self, fg_color="transparent")
+        btns.grid(row=0, column=1, sticky="e", padx=(6, 12), pady=12)
+
+        focus_text = "Unfocus" if task.get("focus") else "Focus ⭐"
+        self.focus_btn = ctk.CTkButton(btns, text=focus_text, command=lambda: self.on_focus_toggle(task))
+        self.focus_btn.pack(side="left", padx=6)
+
+        self.timer_btn = ctk.CTkButton(btns, text="Start Timer", command=lambda: self.on_start_timer(task))
+        self.timer_btn.pack(side="left", padx=6)
+
+        self.edit_btn = ctk.CTkButton(btns, text="Edit", command=lambda: self.on_edit(task))
+        self.edit_btn.pack(side="left", padx=6)
+
+        done_text = "Mark Open" if task.get("status") == "done" else "Mark Done"
+        self.done_btn = ctk.CTkButton(btns, text=done_text, command=lambda: self.on_done_toggle(task))
+        self.done_btn.pack(side="left", padx=6)
+
+        self.grid_columnconfigure(0, weight=1)
+
+
+class TaskEditor(ctk.CTkToplevel):
+    def __init__(self, master, task: dict, on_save, people: list[str]):
+        super().__init__(master)
+        self.title("Edit Task")
+        self.geometry("620x640")
+        self.resizable(True, True)
+        self.task = task.copy()
+        self.on_save = on_save
+        initial_people = {p for p in people if p}
+        initial_people.update({task.get("who_asked", ""), task.get("assignee", "")})
+        self.people = sorted({p for p in initial_people if p})
+
+        container = ctk.CTkFrame(self)
+        container.pack(fill="both", expand=True, padx=16, pady=16)
+
+        # Title
+        ctk.CTkLabel(container, text="Title").grid(row=0, column=0, sticky="w", pady=(0,4))
+        self.title_entry = ctk.CTkEntry(container)
+        self.title_entry.grid(row=1, column=0, columnspan=2, sticky="ew", pady=(0,8))
+        self.title_entry.insert(0, task.get("title", ""))
+
+        # Type + Priority
+        ctk.CTkLabel(container, text="Type").grid(row=2, column=0, sticky="w")
+        self.type_menu = ctk.CTkOptionMenu(container, values=TASK_TYPES)
+        self.type_menu.grid(row=3, column=0, sticky="ew", pady=(0,8))
+        self.type_menu.set(task.get("type", TASK_TYPES[0]))
+
+        ctk.CTkLabel(container, text="Priority").grid(row=2, column=1, sticky="w")
+        self.pr_menu = ctk.CTkOptionMenu(container, values=PRIORITIES)
+        self.pr_menu.grid(row=3, column=1, sticky="ew", pady=(0,8))
+        self.pr_menu.set(task.get("priority", PRIORITIES[1]))
+
+        # Who asked & Assignee
+        ctk.CTkLabel(container, text="Who asked").grid(row=4, column=0, sticky="w")
+        self.who_entry = ctk.CTkComboBox(container, values=self._people_values(), justify="left")
+        self.who_entry.grid(row=5, column=0, sticky="ew", pady=(0,8))
+        self.who_entry.set(task.get("who_asked", ""))
+
+        ctk.CTkLabel(container, text="Assignee").grid(row=4, column=1, sticky="w")
+        self.assignee_entry = ctk.CTkComboBox(container, values=self._people_values(), justify="left")
+        self.assignee_entry.grid(row=5, column=1, sticky="ew", pady=(0,8))
+        self.assignee_entry.set(task.get("assignee", ""))
+
+        # Start & Deadline (tkcalendar)
+        ctk.CTkLabel(container, text="Start Date").grid(row=6, column=0, sticky="w")
+        self.start_date = DateEntry(container, date_pattern='yyyy-mm-dd', width=18)
+        self.start_date.grid(row=7, column=0, sticky="ew", pady=(0,8))
+        sd = parse_date(task.get("start_date", "")) or date.today()
+        self.start_date.set_date(sd)
+
+        ctk.CTkLabel(container, text="Deadline").grid(row=6, column=1, sticky="w")
+        self.deadline = DateEntry(container, date_pattern='yyyy-mm-dd', width=18)
+        self.deadline.grid(row=7, column=1, sticky="ew", pady=(0,8))
+        dl = parse_date(task.get("deadline", "")) or date.today()
+        self.deadline.set_date(dl)
+
+        # Description
+        ctk.CTkLabel(container, text="Description").grid(row=8, column=0, columnspan=2, sticky="w")
+        self.description_box = ctk.CTkTextbox(container, height=160)
+        self.description_box.grid(row=9, column=0, columnspan=2, sticky="nsew", pady=(0,8))
+        self.description_box.insert("1.0", task.get("description", ""))
+
+        # Session history (read-only)
+        ctk.CTkLabel(container, text="Session history").grid(row=10, column=0, columnspan=2, sticky="w")
+        self.history_box = ctk.CTkTextbox(container, height=140)
+        self.history_box.grid(row=11, column=0, columnspan=2, sticky="nsew", pady=(0,8))
+        self.history_box.insert("1.0", self._format_sessions(task))
+        self.history_box.configure(state="disabled")
+
+        # Status + Focus
+        ctk.CTkLabel(container, text="Status").grid(row=12, column=0, sticky="w")
+        self.status_menu = ctk.CTkOptionMenu(container, values=STATUSES)
+        self.status_menu.grid(row=13, column=0, sticky="ew", pady=(0,8))
+        self.status_menu.set(task.get("status", "open"))
+
+        self.focus_var = tk.BooleanVar(value=task.get("focus", False))
+        self.focus_chk = ctk.CTkCheckBox(container, text="Focus for Today", variable=self.focus_var)
+        self.focus_chk.grid(row=13, column=1, sticky="w")
+
+        # Buttons
+        btns = ctk.CTkFrame(container, fg_color="transparent")
+        btns.grid(row=14, column=0, columnspan=2, sticky="e", pady=(8,0))
+        ctk.CTkButton(btns, text="Cancel", command=self.destroy).pack(side="right", padx=6)
+        ctk.CTkButton(btns, text="Save", command=self._save).pack(side="right", padx=6)
+
+        container.columnconfigure(0, weight=1)
+        container.columnconfigure(1, weight=1)
+        container.rowconfigure(9, weight=1)
+        container.rowconfigure(11, weight=1)
+
+    def _save(self):
+        updated = {
+            "title": self.title_entry.get().strip(),
+            "type": self.type_menu.get(),
+            "priority": self.pr_menu.get(),
+            "who_asked": self.who_entry.get().strip(),
+            "assignee": self.assignee_entry.get().strip(),
+            "start_date": self.start_date.get_date().strftime('%Y-%m-%d'),
+            "deadline": self.deadline.get_date().strftime('%Y-%m-%d'),
+            "status": self.status_menu.get(),
+            "focus": bool(self.focus_var.get()),
+            "description": self.description_box.get("1.0", tk.END).strip(),
+        }
+        if not updated["title"]:
+            messagebox.showwarning("Validation", "Title cannot be empty")
+            return
+        self.on_save(updated)
+        self.destroy()
+
+    def _people_values(self) -> list[str]:
+        return [""] + self.people
+
+    def _format_sessions(self, task: dict) -> str:
+        sessions = task.get("sessions") or []
+        if not sessions:
+            return "No sessions recorded yet."
+        lines = []
+        for session in sessions:
+            ts = session.get("timestamp", "?")
+            minutes = session.get("minutes", 0)
+            note = session.get("note", "")
+            line = f"{ts} — {minutes} min"
+            if note:
+                line += f": {note}"
+            lines.append(line)
+        return "\n".join(lines)
+
+
+class PomodoroWindow(ctk.CTkToplevel):
+    def __init__(self, master, task: dict, on_complete, on_close):
+        super().__init__(master)
+        self.title(f"Timer — {task.get('title', 'Task')}")
+        self.geometry("360x260")
+        self.resizable(False, False)
+        self.on_complete = on_complete
+        self.on_close = on_close
+        self._after_id = None
+        self._timer_running = False
+        self._total_minutes = 0
+        self._remaining_seconds = 0
+
+        self.label = ctk.CTkLabel(self, text=f"Task: {task.get('title', '(no title)')}", wraplength=320)
+        self.label.pack(pady=(16, 8), padx=16)
+
+        entry_frame = ctk.CTkFrame(self, fg_color="transparent")
+        entry_frame.pack(pady=(0, 12))
+        ctk.CTkLabel(entry_frame, text="Minutes to focus:").pack(side="left", padx=(0, 8))
+        self.minutes_var = tk.StringVar(value="25")
+        self.minutes_entry = ctk.CTkEntry(entry_frame, textvariable=self.minutes_var, width=80)
+        self.minutes_entry.pack(side="left")
+
+        self.timer_label = ctk.CTkLabel(self, text="00:00", font=("Segoe UI", 28, "bold"))
+        self.timer_label.pack(pady=(0, 12))
+
+        btn_frame = ctk.CTkFrame(self, fg_color="transparent")
+        btn_frame.pack(pady=(0, 16))
+        self.start_btn = ctk.CTkButton(btn_frame, text="Start", command=self._start_timer)
+        self.start_btn.pack(side="left", padx=6)
+        self.stop_btn = ctk.CTkButton(btn_frame, text="Stop", command=self._stop_timer, state="disabled")
+        self.stop_btn.pack(side="left", padx=6)
+
+        self.protocol("WM_DELETE_WINDOW", self._on_close_request)
+
+    def _start_timer(self):
+        if self._timer_running:
+            return
+        try:
+            minutes = int(self.minutes_var.get())
+        except (TypeError, ValueError):
+            messagebox.showwarning("Timer", "Please enter a valid number of minutes.")
+            return
+        if minutes <= 0:
+            messagebox.showwarning("Timer", "Minutes must be greater than zero.")
+            return
+        self._total_minutes = minutes
+        self._remaining_seconds = minutes * 60
+        self._timer_running = True
+        self.start_btn.configure(state="disabled")
+        self.stop_btn.configure(state="normal")
+        self.minutes_entry.configure(state="disabled")
+        self._tick()
+
+    def _tick(self):
+        mins, secs = divmod(self._remaining_seconds, 60)
+        self.timer_label.configure(text=f"{mins:02d}:{secs:02d}")
+        if self._remaining_seconds <= 0:
+            self._finish_timer()
+            return
+        self._remaining_seconds -= 1
+        self._after_id = self.after(1000, self._tick)
+
+    def _finish_timer(self):
+        self._timer_running = False
+        if self._after_id:
+            self.after_cancel(self._after_id)
+            self._after_id = None
+        self.start_btn.configure(state="normal")
+        self.stop_btn.configure(state="disabled")
+        self.minutes_entry.configure(state="normal")
+        if self.on_complete:
+            self.on_complete(self._total_minutes)
+        self._cleanup_and_close()
+
+    def _stop_timer(self):
+        if self._after_id:
+            self.after_cancel(self._after_id)
+            self._after_id = None
+        self._timer_running = False
+        self.start_btn.configure(state="normal")
+        self.stop_btn.configure(state="disabled")
+        self.minutes_entry.configure(state="normal")
+        self._cleanup_and_close()
+
+    def _on_close_request(self):
+        if self._timer_running and not messagebox.askyesno("Stop timer?", "Timer is still running. Stop it?"):
+            return
+        self._stop_timer()
+
+    def _cleanup_and_close(self):
+        if self._after_id:
+            self.after_cancel(self._after_id)
+            self._after_id = None
+        self._timer_running = False
+        if self.on_close:
+            self.on_close()
+        if self.winfo_exists():
+            super().destroy()
+
+    def _people_values(self) -> list[str]:
+        return [""] + self.people
+
+    def _format_sessions(self, task: dict) -> str:
+        sessions = task.get("sessions") or []
+        if not sessions:
+            return "No sessions recorded yet."
+        lines = []
+        for session in sessions:
+            ts = session.get("timestamp", "?")
+            minutes = session.get("minutes", 0)
+            note = session.get("note", "")
+            line = f"{ts} — {minutes} min"
+            if note:
+                line += f": {note}"
+            lines.append(line)
+        return "\n".join(lines)
+
+
+class PomodoroWindow(ctk.CTkToplevel):
+    def __init__(self, master, task: dict, on_complete, on_close):
+        super().__init__(master)
+        self.title(f"Timer — {task.get('title', 'Task')}")
+        self.geometry("360x260")
+        self.resizable(False, False)
+        self.on_complete = on_complete
+        self.on_close = on_close
+        self._after_id = None
+        self._timer_running = False
+        self._total_minutes = 0
+        self._remaining_seconds = 0
+
+        self.label = ctk.CTkLabel(self, text=f"Task: {task.get('title', '(no title)')}", wraplength=320)
+        self.label.pack(pady=(16, 8), padx=16)
+
+        entry_frame = ctk.CTkFrame(self, fg_color="transparent")
+        entry_frame.pack(pady=(0, 12))
+        ctk.CTkLabel(entry_frame, text="Minutes to focus:").pack(side="left", padx=(0, 8))
+        self.minutes_var = tk.StringVar(value="25")
+        self.minutes_entry = ctk.CTkEntry(entry_frame, textvariable=self.minutes_var, width=80)
+        self.minutes_entry.pack(side="left")
+
+        self.timer_label = ctk.CTkLabel(self, text="00:00", font=("Segoe UI", 28, "bold"))
+        self.timer_label.pack(pady=(0, 12))
+
+        btn_frame = ctk.CTkFrame(self, fg_color="transparent")
+        btn_frame.pack(pady=(0, 16))
+        self.start_btn = ctk.CTkButton(btn_frame, text="Start", command=self._start_timer)
+        self.start_btn.pack(side="left", padx=6)
+        self.stop_btn = ctk.CTkButton(btn_frame, text="Stop", command=self._stop_timer, state="disabled")
+        self.stop_btn.pack(side="left", padx=6)
+
+        self.protocol("WM_DELETE_WINDOW", self._on_close_request)
+
+    def _start_timer(self):
+        if self._timer_running:
+            return
+        try:
+            minutes = int(self.minutes_var.get())
+        except (TypeError, ValueError):
+            messagebox.showwarning("Timer", "Please enter a valid number of minutes.")
+            return
+        if minutes <= 0:
+            messagebox.showwarning("Timer", "Minutes must be greater than zero.")
+            return
+        self._total_minutes = minutes
+        self._remaining_seconds = minutes * 60
+        self._timer_running = True
+        self.start_btn.configure(state="disabled")
+        self.stop_btn.configure(state="normal")
+        self.minutes_entry.configure(state="disabled")
+        self._tick()
+
+    def _tick(self):
+        mins, secs = divmod(self._remaining_seconds, 60)
+        self.timer_label.configure(text=f"{mins:02d}:{secs:02d}")
+        if self._remaining_seconds <= 0:
+            self._finish_timer()
+            return
+        self._remaining_seconds -= 1
+        self._after_id = self.after(1000, self._tick)
+
+    def _finish_timer(self):
+        self._timer_running = False
+        if self._after_id:
+            self.after_cancel(self._after_id)
+            self._after_id = None
+        self.start_btn.configure(state="normal")
+        self.stop_btn.configure(state="disabled")
+        self.minutes_entry.configure(state="normal")
+        if self.on_complete:
+            self.on_complete(self._total_minutes)
+        self._cleanup_and_close()
+
+    def _stop_timer(self):
+        if self._after_id:
+            self.after_cancel(self._after_id)
+            self._after_id = None
+        self._timer_running = False
+        self.start_btn.configure(state="normal")
+        self.stop_btn.configure(state="disabled")
+        self.minutes_entry.configure(state="normal")
+        self._cleanup_and_close()
+
+    def _on_close_request(self):
+        if self._timer_running and not messagebox.askyesno("Stop timer?", "Timer is still running. Stop it?"):
+            return
+        self._stop_timer()
+
+    def _cleanup_and_close(self):
+        if self._after_id:
+            self.after_cancel(self._after_id)
+            self._after_id = None
+        self._timer_running = False
+        if self.on_close:
+            self.on_close()
+        if self.winfo_exists():
+            super().destroy()
+
+    def _people_values(self) -> list[str]:
+        return [""] + self.people
+
+    def _format_sessions(self, task: dict) -> str:
+        sessions = task.get("sessions") or []
+        if not sessions:
+            return "No sessions recorded yet."
+        lines = []
+        for session in sessions:
+            ts = session.get("timestamp", "?")
+            minutes = session.get("minutes", 0)
+            note = session.get("note", "")
+            line = f"{ts} — {minutes} min"
+            if note:
+                line += f": {note}"
+            lines.append(line)
+        return "\n".join(lines)
+
+
+class PomodoroWindow(ctk.CTkToplevel):
+    def __init__(self, master, task: dict, on_complete, on_close):
+        super().__init__(master)
+        self.title(f"Timer — {task.get('title', 'Task')}")
+        self.geometry("360x260")
+        self.resizable(False, False)
+        self.on_complete = on_complete
+        self.on_close = on_close
+        self._after_id = None
+        self._timer_running = False
+        self._total_minutes = 0
+        self._remaining_seconds = 0
+
+        self.label = ctk.CTkLabel(self, text=f"Task: {task.get('title', '(no title)')}", wraplength=320)
+        self.label.pack(pady=(16, 8), padx=16)
+
+        entry_frame = ctk.CTkFrame(self, fg_color="transparent")
+        entry_frame.pack(pady=(0, 12))
+        ctk.CTkLabel(entry_frame, text="Minutes to focus:").pack(side="left", padx=(0, 8))
+        self.minutes_var = tk.StringVar(value="25")
+        self.minutes_entry = ctk.CTkEntry(entry_frame, textvariable=self.minutes_var, width=80)
+        self.minutes_entry.pack(side="left")
+
+        self.timer_label = ctk.CTkLabel(self, text="00:00", font=("Segoe UI", 28, "bold"))
+        self.timer_label.pack(pady=(0, 12))
+
+        btn_frame = ctk.CTkFrame(self, fg_color="transparent")
+        btn_frame.pack(pady=(0, 16))
+        self.start_btn = ctk.CTkButton(btn_frame, text="Start", command=self._start_timer)
+        self.start_btn.pack(side="left", padx=6)
+        self.stop_btn = ctk.CTkButton(btn_frame, text="Stop", command=self._stop_timer, state="disabled")
+        self.stop_btn.pack(side="left", padx=6)
+
+        self.protocol("WM_DELETE_WINDOW", self._on_close_request)
+
+    def _start_timer(self):
+        if self._timer_running:
+            return
+        try:
+            minutes = int(self.minutes_var.get())
+        except (TypeError, ValueError):
+            messagebox.showwarning("Timer", "Please enter a valid number of minutes.")
+            return
+        if minutes <= 0:
+            messagebox.showwarning("Timer", "Minutes must be greater than zero.")
+            return
+        self._total_minutes = minutes
+        self._remaining_seconds = minutes * 60
+        self._timer_running = True
+        self.start_btn.configure(state="disabled")
+        self.stop_btn.configure(state="normal")
+        self.minutes_entry.configure(state="disabled")
+        self._tick()
+
+    def _tick(self):
+        mins, secs = divmod(self._remaining_seconds, 60)
+        self.timer_label.configure(text=f"{mins:02d}:{secs:02d}")
+        if self._remaining_seconds <= 0:
+            self._finish_timer()
+            return
+        self._remaining_seconds -= 1
+        self._after_id = self.after(1000, self._tick)
+
+    def _finish_timer(self):
+        self._timer_running = False
+        if self._after_id:
+            self.after_cancel(self._after_id)
+            self._after_id = None
+        self.start_btn.configure(state="normal")
+        self.stop_btn.configure(state="disabled")
+        self.minutes_entry.configure(state="normal")
+        if self.on_complete:
+            self.on_complete(self._total_minutes)
+        self._cleanup_and_close()
+
+    def _stop_timer(self):
+        if self._after_id:
+            self.after_cancel(self._after_id)
+            self._after_id = None
+        self._timer_running = False
+        self.start_btn.configure(state="normal")
+        self.stop_btn.configure(state="disabled")
+        self.minutes_entry.configure(state="normal")
+        self._cleanup_and_close()
+
+    def _on_close_request(self):
+        if self._timer_running and not messagebox.askyesno("Stop timer?", "Timer is still running. Stop it?"):
+            return
+        self._stop_timer()
+
+    def _cleanup_and_close(self):
+        if self._after_id:
+            self.after_cancel(self._after_id)
+            self._after_id = None
+        self._timer_running = False
+        if self.on_close:
+            self.on_close()
+        if self.winfo_exists():
+            super().destroy()
+
+
+class FocusDialog(ctk.CTkToplevel):
+    def __init__(self, master, tasks_sorted, on_confirm):
+        super().__init__(master)
+        self.title("Select Today's Focus Tasks")
+        self.geometry("720x520")
+        self.resizable(True, True)
+        self.on_confirm = on_confirm
+
+        ctk.CTkLabel(self, text="Good day! Select tasks to focus on today (⭐)", font=("Segoe UI", 16, "bold")).pack(pady=(12,6))
+
+        self.vars = []
+        self.ids = []
+
+        sf = ctk.CTkScrollableFrame(self)
+        sf.pack(fill="both", expand=True, padx=12, pady=12)
+
+        # Pre-select top 3
+        preselect_ids = [t.get("id") for t in tasks_sorted[:3]]
+
+        for t in tasks_sorted:
+            var = tk.BooleanVar(value=(t.get("id") in preselect_ids))
+            row = ctk.CTkFrame(sf)
+            row.pack(fill="x", pady=6)
+            cb = ctk.CTkCheckBox(row, text=f"[{t.get('priority')}] {t.get('title')} (Due: {t.get('deadline') or '—'})", variable=var)
+            cb.pack(side="left", padx=6)
+            self.vars.append(var)
+            self.ids.append(t.get("id"))
+
+        btns = ctk.CTkFrame(self, fg_color="transparent")
+        btns.pack(fill="x", pady=(0,12))
+        ctk.CTkButton(btns, text="Skip Today", command=self._skip).pack(side="left", padx=8)
+        ctk.CTkButton(btns, text="Confirm", command=self._confirm).pack(side="right", padx=8)
+
+    def _confirm(self):
+        selected = [tid for tid, v in zip(self.ids, self.vars) if v.get()]
+        self.on_confirm(selected)
+        self.destroy()
+
+    def _skip(self):
+        self.on_confirm([])
+        self.destroy()
+
+
+class TaskFocusApp(ctk.CTk):
+    def __init__(self, store: TaskStore):
+        super().__init__()
+        self.store = store
+        self.title(APP_TITLE)
+        self.geometry("1100x750")
+        self.minsize(720, 520)
+        self.people_options = self.store.get_people()
+        self.timer_window = None
+        self._layout_mode: str | None = None
+        self._widget_scale: float | None = None
+        self._responsive_after: str | None = None
+        self._pending_width: int | None = None
+
+        self.bind("<Configure>", self._on_window_configure)
+
+        # App header
+        header = ctk.CTkFrame(self)
+        header.pack(fill="x", padx=16, pady=(16,8))
+        ctk.CTkLabel(header, text="🟣 TaskFocus", font=("Segoe UI", 20, "bold")).pack(side="left")
+        self.status_label = ctk.CTkLabel(header, text="")
+        self.status_label.pack(side="right")
+
+        # Tabs
+        self.tabs = ctk.CTkTabview(self)
+        self.tabs.pack(fill="both", expand=True, padx=16, pady=(8,16))
+        self.today_tab = self.tabs.add("Today's Tasks")
+        self.all_tab = self.tabs.add("All Tasks")
+        self.add_tab = self.tabs.add("Add Task")
+        self.bulk_tab = self.tabs.add("Bulk Import")
+
+        # Build each tab
+        self._build_today_tab()
+        self._build_all_tab()
+        self._build_add_tab()
+        self._build_bulk_tab()
+
+        # Initial refresh
+        self.refresh_all()
+
+        # Ask focus if new day
+        last = self.store.data.get("meta", {}).get("last_focus_date")
+        if last != today_str():
+            self._prompt_focus_selection()
+
+        # Start on Today's tab
+        self.tabs.set("Today's Tasks")
+
+        # Apply responsive layout/sizing after widgets are drawn
+        self.after(150, self._initialize_responsive_layout)
+
+    # ----------------------- UI Builders -----------------------
+    def _people_option_values(self) -> list[str]:
+        return [""] + sorted({p for p in self.people_options if p})
+
+    def _refresh_people_options(self):
+        self.people_options = self.store.get_people()
+        values = self._people_option_values()
+        if hasattr(self, "add_who"):
+            self.add_who.configure(values=values)
+        if hasattr(self, "add_assignee"):
+            self.add_assignee.configure(values=values)
+
+    def _build_today_tab(self):
+        # Top bar
+        top = ctk.CTkFrame(self.today_tab)
+        top.pack(fill="x", pady=(8,8))
+        ctk.CTkLabel(top, text="Tasks that can be started today (open status)").pack(side="left", padx=6)
+        ctk.CTkButton(top, text="Refresh", command=self.refresh_all).pack(side="right", padx=6)
+
+        # Scrollable list
+        self.today_list = ctk.CTkScrollableFrame(self.today_tab)
+        self.today_list.pack(fill="both", expand=True)
+
+    def _build_all_tab(self):
+        # Filters bar
+        bar = ctk.CTkFrame(self.all_tab)
+        bar.pack(fill="x", pady=(8,8))
+        ctk.CTkLabel(bar, text="Status:").pack(side="left", padx=(8,4))
+        self.status_filter = ctk.CTkOptionMenu(bar, values=["all"] + STATUSES, command=lambda _=None: self._refresh_all_list())
+        self.status_filter.pack(side="left")
+        self.status_filter.set("all")
+
+        ctk.CTkButton(bar, text="Refresh", command=self._refresh_all_list).pack(side="right", padx=6)
+
+        # List
+        self.all_list = ctk.CTkScrollableFrame(self.all_tab)
+        self.all_list.pack(fill="both", expand=True)
+
+    def _build_add_tab(self):
+        container = ctk.CTkFrame(self.add_tab)
+        container.pack(fill="both", expand=True, padx=12, pady=12)
+        self.add_container = container
+
+        self.add_title_label = ctk.CTkLabel(container, text="Title")
+        self.add_title = ctk.CTkEntry(container)
+
+        self.add_type_label = ctk.CTkLabel(container, text="Type")
+        self.add_type = ctk.CTkOptionMenu(container, values=TASK_TYPES)
+        self.add_type.set(TASK_TYPES[0])
+
+        self.add_priority_label = ctk.CTkLabel(container, text="Priority")
+        self.add_priority = ctk.CTkOptionMenu(container, values=PRIORITIES)
+        self.add_priority.set(PRIORITIES[1])
+
+        self.add_who_label = ctk.CTkLabel(container, text="Who asked")
+        self.add_who = ctk.CTkComboBox(container, values=self._people_option_values(), justify="left")
+        self.add_who.set("")
+
+        self.add_assignee_label = ctk.CTkLabel(container, text="Assignee")
+        self.add_assignee = ctk.CTkComboBox(container, values=self._people_option_values(), justify="left")
+        self.add_assignee.set("")
+
+        self.add_start_label = ctk.CTkLabel(container, text="Start Date")
+        self.add_start = DateEntry(container, date_pattern='yyyy-mm-dd', width=18)
+        self.add_start.set_date(date.today())
+
+        self.add_deadline_label = ctk.CTkLabel(container, text="Deadline")
+        self.add_deadline = DateEntry(container, date_pattern='yyyy-mm-dd', width=18)
+        self.add_deadline.set_date(date.today())
+
+        self.add_description_label = ctk.CTkLabel(container, text="Description")
+        self.add_description = ctk.CTkTextbox(container, height=160)
+
+        self.add_button_row = ctk.CTkFrame(container, fg_color="transparent")
+        ctk.CTkButton(self.add_button_row, text="Clear", command=self._clear_add_form).pack(side="left", padx=6)
+        ctk.CTkButton(self.add_button_row, text="Add Task", command=self._add_task_from_form).pack(side="left", padx=6)
+
+        container.columnconfigure(0, weight=1)
+        container.columnconfigure(1, weight=1)
+
+        self._layout_add_form("wide")
+
+    def _layout_add_form(self, mode: str):
+        container = self.add_container
+        widgets = [
+            self.add_title_label,
+            self.add_title,
+            self.add_type_label,
+            self.add_type,
+            self.add_priority_label,
+            self.add_priority,
+            self.add_who_label,
+            self.add_who,
+            self.add_assignee_label,
+            self.add_assignee,
+            self.add_start_label,
+            self.add_start,
+            self.add_deadline_label,
+            self.add_deadline,
+            self.add_description_label,
+            self.add_description,
+            self.add_button_row,
+        ]
+        for w in widgets:
+            w.grid_forget()
+
+        for idx in range(0, 20):
+            container.rowconfigure(idx, weight=0)
+
+        if mode == "narrow":
+            container.grid_columnconfigure(0, weight=1)
+            container.grid_columnconfigure(1, weight=0)
+            placements = [
+                (self.add_title_label, {"row": 0, "column": 0, "sticky": "w"}),
+                (self.add_title, {"row": 1, "column": 0, "sticky": "ew", "pady": (0, 8)}),
+                (self.add_type_label, {"row": 2, "column": 0, "sticky": "w"}),
+                (self.add_type, {"row": 3, "column": 0, "sticky": "ew", "pady": (0, 8)}),
+                (self.add_priority_label, {"row": 4, "column": 0, "sticky": "w"}),
+                (self.add_priority, {"row": 5, "column": 0, "sticky": "ew", "pady": (0, 8)}),
+                (self.add_who_label, {"row": 6, "column": 0, "sticky": "w"}),
+                (self.add_who, {"row": 7, "column": 0, "sticky": "ew", "pady": (0, 8)}),
+                (self.add_assignee_label, {"row": 8, "column": 0, "sticky": "w"}),
+                (self.add_assignee, {"row": 9, "column": 0, "sticky": "ew", "pady": (0, 8)}),
+                (self.add_start_label, {"row": 10, "column": 0, "sticky": "w"}),
+                (self.add_start, {"row": 11, "column": 0, "sticky": "ew", "pady": (0, 8)}),
+                (self.add_deadline_label, {"row": 12, "column": 0, "sticky": "w"}),
+                (self.add_deadline, {"row": 13, "column": 0, "sticky": "ew", "pady": (0, 8)}),
+                (self.add_description_label, {"row": 14, "column": 0, "sticky": "w"}),
+                (self.add_description, {"row": 15, "column": 0, "sticky": "nsew", "pady": (0, 8)}),
+                (self.add_button_row, {"row": 16, "column": 0, "sticky": "e"}),
+            ]
+            target_row = 15
+        else:
+            container.grid_columnconfigure(0, weight=1)
+            container.grid_columnconfigure(1, weight=1)
+            placements = [
+                (self.add_title_label, {"row": 0, "column": 0, "columnspan": 2, "sticky": "w"}),
+                (self.add_title, {"row": 1, "column": 0, "columnspan": 2, "sticky": "ew", "pady": (0, 8)}),
+                (self.add_type_label, {"row": 2, "column": 0, "sticky": "w"}),
+                (self.add_priority_label, {"row": 2, "column": 1, "sticky": "w"}),
+                (self.add_type, {"row": 3, "column": 0, "sticky": "ew", "pady": (0, 8)}),
+                (self.add_priority, {"row": 3, "column": 1, "sticky": "ew", "pady": (0, 8)}),
+                (self.add_who_label, {"row": 4, "column": 0, "sticky": "w"}),
+                (self.add_assignee_label, {"row": 4, "column": 1, "sticky": "w"}),
+                (self.add_who, {"row": 5, "column": 0, "sticky": "ew", "pady": (0, 8)}),
+                (self.add_assignee, {"row": 5, "column": 1, "sticky": "ew", "pady": (0, 8)}),
+                (self.add_start_label, {"row": 6, "column": 0, "sticky": "w"}),
+                (self.add_deadline_label, {"row": 6, "column": 1, "sticky": "w"}),
+                (self.add_start, {"row": 7, "column": 0, "sticky": "ew", "pady": (0, 8)}),
+                (self.add_deadline, {"row": 7, "column": 1, "sticky": "ew", "pady": (0, 8)}),
+                (self.add_description_label, {"row": 8, "column": 0, "columnspan": 2, "sticky": "w"}),
+                (self.add_description, {"row": 9, "column": 0, "columnspan": 2, "sticky": "nsew", "pady": (0, 8)}),
+                (self.add_button_row, {"row": 10, "column": 0, "columnspan": 2, "sticky": "e"}),
+            ]
+            target_row = 9
+
+        for widget, opts in placements:
+            widget.grid(**opts)
+
+        container.rowconfigure(target_row, weight=1)
+
+    def _build_bulk_tab(self):
+        container = ctk.CTkFrame(self.bulk_tab)
+        container.pack(fill="both", expand=True, padx=12, pady=12)
+        self.bulk_container = container
+
+        self.bulk_instruction_text = (
+            "You are the TaskFocus bulk-import assistant.\n"
+            "1. Read the notes I provide and identify every actionable task.\n"
+            "2. Decide the best Type (Make/Ask/Arrange/Control), priority, start date, and deadline."
+            " Use context or today's date when a start is missing, and leave fields blank if truly unknown.\n"
+            "3. Capture who asked for the task and the assignee whenever the information exists.\n"
+            "4. Create a short, informative Title and keep supporting details inside Description.\n\n"
+            "Return the tasks exactly in this format, one per line:\n"
+            "Type: Title — asked by <who asked> — assignee <assignee> — start <yyyy-mm-dd> — "
+            "deadline <yyyy-mm-dd> — priority <High|Medium|Low> — description <details>\n"
+            "Use yyyy-mm-dd dates (dd.mm.yyyy is also accepted on input). Title is required; omit an "
+            "optional segment entirely if the data is unavailable."
+        )
+
+        instruct_frame = ctk.CTkFrame(container)
+        instruct_frame.pack(fill="x", pady=(0, 12))
+        ctk.CTkLabel(
+            instruct_frame,
+            text="Bulk import instructions for AI assistant",
+            font=("Segoe UI", 14, "bold"),
+        ).pack(anchor="w", padx=4, pady=(4, 2))
+        self.bulk_instruction_label = ctk.CTkLabel(
+            instruct_frame,
+            text=self.bulk_instruction_text,
+            justify="left",
+            wraplength=760,
+        )
+        self.bulk_instruction_label.pack(anchor="w", padx=4, pady=(0, 6))
+        ctk.CTkButton(
+            instruct_frame,
+            text="Copy instructions",
+            command=self._copy_bulk_instructions,
+            width=160,
+        ).pack(anchor="w", padx=4)
+
+        self.bulk_form_help_text = (
+            "After the AI responds, paste the generated lines below. Each line can omit optional parts, "
+            "but the parser understands the same fields as the Add Task form: Title, Type, Priority, Who asked, "
+            "Assignee, Start Date, Deadline, and Description."
+        )
+        self.bulk_form_help_label = ctk.CTkLabel(
+            container,
+            text=self.bulk_form_help_text,
+            justify="left",
+            wraplength=760,
+        )
+        self.bulk_form_help_label.pack(anchor="w", pady=(0, 8))
+
+        self.bulk_text = ctk.CTkTextbox(container, height=320)
+        self.bulk_text.pack(fill="both", expand=True)
+
+        btns = ctk.CTkFrame(container, fg_color="transparent")
+        btns.pack(fill="x", pady=(8,0))
+        self.bulk_status = ctk.CTkLabel(btns, text="")
+        self.bulk_status.pack(side="left")
+        ctk.CTkButton(btns, text="Import", command=self._bulk_import).pack(side="right")
+
+    def _initialize_responsive_layout(self):
+        width = max(self.winfo_width(), 1)
+        self._update_responsive_layout(width)
+
+    def _on_window_configure(self, event):
+        if event.widget is not self:
+            return
+        self._pending_width = event.width
+        if self._responsive_after:
+            try:
+                self.after_cancel(self._responsive_after)
+            except Exception:
+                pass
+        self._responsive_after = self.after(120, self._commit_responsive_update)
+
+    def _commit_responsive_update(self):
+        self._responsive_after = None
+        width = self._pending_width or self.winfo_width()
+        self._update_responsive_layout(max(width, 1))
+
+    def _update_responsive_layout(self, width: int):
+        mode = "narrow" if width < 900 else "wide"
+        if mode != self._layout_mode:
+            self._layout_mode = mode
+            self._layout_add_form(mode)
+
+        self._apply_scaling(width)
+
+        wrap = max(width - 260, 360)
+        if hasattr(self, "bulk_instruction_label"):
+            self.bulk_instruction_label.configure(wraplength=wrap)
+        if hasattr(self, "bulk_form_help_label"):
+            self.bulk_form_help_label.configure(wraplength=wrap)
+
+    def _apply_scaling(self, width: int):
+        if width >= 1200:
+            scale = 1.0
+        elif width >= 1000:
+            scale = 0.95
+        elif width >= 820:
+            scale = 0.9
+        else:
+            scale = 0.85
+
+        if self._widget_scale == scale:
+            return
+        self._widget_scale = scale
+        ctk.set_widget_scaling(scale)
+        try:
+            ctk.set_window_scaling(scale)
+        except AttributeError:
+            # Older CustomTkinter versions do not expose set_window_scaling
+            pass
+
+    # ----------------------- Actions -----------------------
+    def refresh_all(self):
+        self._refresh_people_options()
+        self._refresh_today_list()
+        self._refresh_all_list()
+        self.status_label.configure(text=f"Tasks: {len(self.store.data['tasks'])}")
+
+    def _refresh_today_list(self):
+        for w in self.today_list.winfo_children():
+            w.destroy()
+        tasks = self.store.eligible_today()
+        tasks.sort(key=sort_key)
+        # Show focused first
+        focused = [t for t in tasks if t.get("focus")]
+        others = [t for t in tasks if not t.get("focus")]
+
+        if focused:
+            ctk.CTkLabel(self.today_list, text="Focus ⭐", font=("Segoe UI", 16, "bold")).pack(anchor="w", pady=(4,4), padx=6)
+            for t in focused:
+                self._add_task_card(self.today_list, t)
+
+        ctk.CTkLabel(self.today_list, text="Available Today", font=("Segoe UI", 16, "bold")).pack(anchor="w", pady=(12,4), padx=6)
+        for t in others:
+            self._add_task_card(self.today_list, t)
+
+        if not tasks:
+            ctk.CTkLabel(self.today_list, text="No tasks available to start today.").pack(pady=12)
+
+    def _refresh_all_list(self):
+        for w in self.all_list.winfo_children():
+            w.destroy()
+        status = self.status_filter.get()
+        if status == "all":
+            tasks = self.store.list_tasks()
+        else:
+            tasks = self.store.list_tasks(status)
+        tasks.sort(key=sort_key)
+        for t in tasks:
+            self._add_task_card(self.all_list, t)
+        if not tasks:
+            ctk.CTkLabel(self.all_list, text="No tasks to show.").pack(pady=12)
+
+    def _add_task_card(self, parent, task: dict):
+        card = TaskCard(parent, task,
+                        on_edit=self._open_editor,
+                        on_done_toggle=self._toggle_done,
+                        on_focus_toggle=self._toggle_focus,
+                        on_start_timer=self._start_task_timer)
+        card.pack(fill="x", padx=8, pady=8)
+
+    def _toggle_done(self, task):
+        new_status = "open" if task.get("status") == "done" else "done"
+        self.store.update_task(task["id"], {"status": new_status})
+        self.refresh_all()
+
+    def _toggle_focus(self, task):
+        self.store.update_task(task["id"], {"focus": not bool(task.get("focus"))})
+        self.refresh_all()
+
+    def _open_editor(self, task):
+        def on_save(updated):
+            self.store.update_task(task["id"], updated)
+            self.refresh_all()
+        TaskEditor(self, task, on_save, self.store.get_people())
+
+    def _start_task_timer(self, task):
+        if self.timer_window and self.timer_window.winfo_exists():
+            messagebox.showinfo("Timer", "A timer is already running. Please finish or stop it before starting another.")
+            self.timer_window.focus()
+            return
+
+        def handle_complete(minutes):
+            self._handle_timer_completion(task.get("id"), minutes)
+
+        self.timer_window = PomodoroWindow(self, task, handle_complete, self._on_timer_closed)
+        self.timer_window.focus()
+
+    def _on_timer_closed(self):
+        self.timer_window = None
+
+    def _handle_timer_completion(self, task_id: int, minutes: int):
+        self._on_timer_closed()
+        self.bell()
+        task = next((t for t in self.store.data.get("tasks", []) if t.get("id") == task_id), None)
+        if not task:
+            messagebox.showinfo("Timer", "Task no longer exists.")
+            return
+        title = task.get("title", "Task")
+        messagebox.showinfo("Time's up!", f"{minutes} minute(s) completed for '{title}'.")
+        note = simpledialog.askstring("What did you do?", "Describe what you accomplished during this focus session:")
+        if note is None:
+            note = ""
+        else:
+            note = note.strip()
+        self.store.append_session(task_id, minutes, note)
+        self.refresh_all()
+
+    def _clear_add_form(self):
+        self.add_title.delete(0, tk.END)
+        self.add_type.set(TASK_TYPES[0])
+        self.add_priority.set(PRIORITIES[1])
+        self.add_who.set("")
+        self.add_assignee.set("")
+        self.add_start.set_date(date.today())
+        self.add_deadline.set_date(date.today())
+        self.add_description.delete("1.0", tk.END)
+
+    def _add_task_from_form(self):
+        title = self.add_title.get().strip()
+        if not title:
+            messagebox.showwarning("Validation", "Title cannot be empty")
+            return
+        task = {
+            "title": title,
+            "type": self.add_type.get(),
+            "priority": self.add_priority.get(),
+            "who_asked": self.add_who.get().strip(),
+            "assignee": self.add_assignee.get().strip(),
+            "start_date": self.add_start.get_date().strftime('%Y-%m-%d'),
+            "deadline": self.add_deadline.get_date().strftime('%Y-%m-%d'),
+            "status": "open",
+            "focus": False,
+            "description": self.add_description.get("1.0", tk.END).strip(),
+        }
+        self.store.add_task(task)
+        self._clear_add_form()
+        self.refresh_all()
+        self.tabs.set("All Tasks")
+
+    def _bulk_import(self):
+        text = self.bulk_text.get("1.0", tk.END).strip()
+        if not text:
+            self.bulk_status.configure(text="Nothing to import.")
+            return
+        lines = [ln.strip() for ln in text.splitlines() if ln.strip()]
+        added = 0
+        for ln in lines:
+            task = self._parse_template_line(ln)
+            if task and task.get("title"):
+                self.store.add_task(task)
+                added += 1
+        self.bulk_status.configure(text=f"Imported {added} task(s).")
+        self.refresh_all()
+
+    def _parse_template_line(self, line: str) -> dict | None:
+        """Parse template lines like:
+        Make: Title — asked by Alex — start 2025-10-06 — deadline 2025-10-08 — priority High
+        Ask: Confirm PT rules — asked by Lena
+        """
+        # Allow hyphen forms: —, -, --
+        # Split head (type:title) and segments (key-value)
+        m = re.match(r"^\s*(\w+)\s*:\s*(.+)$", line)
+        if not m:
+            return None
+        ttype = m.group(1).strip().capitalize()
+        rest = m.group(2).strip()
+
+        # Split by em-dash or hyphen separators
+        parts = re.split(r"\s+[—\-]{1,2}\s+", rest)
+        title = parts[0].strip()
+        info = parts[1:]
+
+        who = ""
+        assignee = ""
+        start_s = today_str()
+        deadline_s = ""
+        pr = "Medium"
+        description = ""
+
+        for seg in info:
+            s = seg.strip()
+            # key: asked by
+            m1 = re.match(r"(?i)^asked\s+by\s*:?\s*(.+)$", s)
+            if m1:
+                who = m1.group(1).strip()
+                continue
+            # key: assignee / assigned to
+            m1b = re.match(r"(?i)^(assignee|assigned\s+to)\s*:?\s*(.+)$", s)
+            if m1b:
+                assignee = m1b.group(2).strip()
+                continue
+            # key: start date
+            m2 = re.match(r"(?i)^start\s*:?\s*(.+)$", s)
+            if m2:
+                d = parse_date(m2.group(1).strip())
+                if d:
+                    start_s = d.strftime('%Y-%m-%d')
+                continue
+            # key: deadline
+            m3 = re.match(r"(?i)^deadline\s*:?\s*(.+)$", s)
+            if m3:
+                d = parse_date(m3.group(1).strip())
+                if d:
+                    deadline_s = d.strftime('%Y-%m-%d')
+                continue
+            # key: priority
+            m4 = re.match(r"(?i)^priority\s*:?\s*(high|medium|low)$", s)
+            if m4:
+                pr = m4.group(1).capitalize()
+                continue
+            # key: description / notes
+            m5 = re.match(r"(?i)^(description|desc|notes?)\s*:?\s*(.+)$", s)
+            if m5:
+                description = m5.group(2).strip()
+                continue
+
+        if ttype not in TASK_TYPES:
+            ttype = TASK_TYPES[0]
+        if pr not in PRIORITIES:
+            pr = PRIORITIES[1]
+
+        return {
+            "title": title,
+            "type": ttype,
+            "priority": pr,
+            "who_asked": who,
+            "assignee": assignee,
+            "start_date": start_s,
+            "deadline": deadline_s,
+            "status": "open",
+            "focus": False,
+            "description": description,
+        }
+
+    def _copy_bulk_instructions(self):
+        try:
+            self.clipboard_clear()
+            self.clipboard_append(self.bulk_instruction_text)
+            self.bulk_status.configure(text="Instructions copied.")
+        except Exception:
+            self.bulk_status.configure(text="Unable to copy instructions.")
+
+    def _copy_bulk_instructions(self):
+        try:
+            self.clipboard_clear()
+            self.clipboard_append(self.bulk_instruction_text)
+            self.bulk_status.configure(text="Instructions copied.")
+        except Exception:
+            self.bulk_status.configure(text="Unable to copy instructions.")
+
+    def _prompt_focus_selection(self):
+        tasks = self.store.eligible_today()
+        if not tasks:
+            # No eligible tasks; just set the meta date to avoid nagging
+            self.store.data["meta"]["last_focus_date"] = today_str()
+            self.store.save()
+            return
+        tasks.sort(key=sort_key)
+
+        def on_confirm(selected_ids: list[int]):
+            self.store.set_focus_for_today(selected_ids)
+            self.refresh_all()
+
+        FocusDialog(self, tasks, on_confirm)
+
+
+# -------------------------------
+# MAIN
+# -------------------------------
+if __name__ == "__main__":
+    ensure_dirs()
+    write_purple_theme_if_missing()
+
+    # Apply dark mode and theme
+    ctk.set_appearance_mode("dark")
+    try:
+        ctk.set_default_color_theme(THEME_FILE)
+    except Exception:
+        # Fallback to built-in if custom theme fails
+        ctk.set_default_color_theme("dark-blue")
+
+    store = TaskStore(DATA_FILE)
+    app = TaskFocusApp(store)
+    app.mainloop()